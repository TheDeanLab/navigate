--- conflicted
+++ resolved
@@ -31,7 +31,6 @@
         run: |
           python3 -m pytest --cov=./ --cov-report=xml
       - name: Codecov
-<<<<<<< HEAD
         uses: codecov/codecov-action@v3.1.0
         with:
           token: ${{ secrets.CODECOV_TOKEN }}
@@ -42,17 +41,4 @@
           flags: unittests
           name: codecov-umbrella
           path_to_write_report: ./coverage/codecov_report.txt
-          verbose: true
-=======
-          uses: codecov/codecov-action@v3.1.0
-          with:
-            token: ${{ secrets.CODECOV_TOKEN }}
-            directory: ./coverage/reports/
-            env_vars: OS,PYTHON
-            fail_ci_if_error: true
-            files: ./coverage1.xml,./coverage2.xml
-            flags: unittests
-            name: codecov-umbrella
-            path_to_write_report: ./coverage/codecov_report.txt
-            verbose: true
->>>>>>> 9776db3c
+          verbose: true