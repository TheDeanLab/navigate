#Think of tkinter as HTML, ttk as CSS, and Python as javascript
'''
A main window is created and passed to the mainapp class. This class will init as a frame then config the main window. It then 
creates a menubar using the menubar class. Adds the options for each file menu. It then sets up the frames, then grids the frames.
Finally it uses the notebook classes to put them into the respective frames on the grid. Each of the notebook classes includes tab 
classes and inits those etc. The second parameter in each classes __init__ function is the parent. I used the name of the parent
so that it would be easier to keep track of inheritances. Once you have the parent name you can look to the parents class in the 
class definition. For example for class Main_App(ttk.Frame) the parent to Main_App is a frame and its name is root. I also used
the name of the class instead of self to make things easier to read. So for Main_App self is now mainapp.
'''
import sys, os
import tkinter as tk
from tkinter import ttk
from tkinter import *
from tkinter.constants import NSEW
from .settings_notebook_1 import settings_notebook as notebook_1
from .camera_waveform_notebook_2 import camera_waveform_notebook as notebook_2
from .stagecontrol_maxintensity_notebook_3 import stagecontrol_maxintensity_notebook as notebook_3
from .acquire_bar_frame.acquire_bar import AcquireBar


#Creates the frame that will hold the GUI content, its parent is the main window or root Tk object
class Main_App(ttk.Frame):
        #Takes a Tk object should be something like root = Tk() then root_window(root)
        def __init__(mainapp, root, *args, **kwargs):
                #Inits this class as a frame subclass with the root as its parent
                ttk.Frame.__init__(mainapp, root, *args, **kwargs)
                #This starts the main window config, and makes sure that any child widgets can be resized with the window
                mainapp.root = root
                mainapp.root.title("Super Ultimate Multiscale Microscope of the FUTURE!")
<<<<<<< HEAD
                program_directory=sys.path[0] #refers to script directory ie gets all the way down to view
=======
                #program_directory=sys.path[0] #refers to script directory ie gets all the way down to view
>>>>>>> ac4f8850
                #mainapp.root.iconphoto(True, PhotoImage(file=os.path.join(program_directory, "icon\mic.png")))
                mainapp.root.minsize(1400,700)
                mainapp.root.columnconfigure(0,weight=1)
                mainapp.root.rowconfigure(0,weight=1)

                #Creating and linking menu to main window/app
                mainapp.menubar = menubar(root)

                #File Menu
                mainapp.menu_file = Menu(mainapp.menubar)
                mainapp.menubar.add_cascade(menu=mainapp.menu_file, label='File')
                mainapp.menu_file.add_command(label='New')
                mainapp.menu_file.add_command(label='Open...')
                mainapp.menu_file.add_command(label='Close') #command=closeFile need this or some version to run action code

                #Edit Menu
                mainapp.menu_edit = Menu(mainapp.menubar)
                mainapp.menubar.add_cascade(menu=mainapp.menu_edit, label='Edit')
                mainapp.menu_edit.add_command(label='Copy')
                mainapp.menu_edit.add_command(label='Paste')

                #Top Frame Acquire Bar
                mainapp.top_frame = ttk.Frame(mainapp)
                #mainapp.top_frame_label = ttk.Label(mainapp.top_frame, text="Acquire Bar")
                #mainapp.top_frame_label.grid(row=0,column=0)

                #Left Frame Notebook 1 setup
                mainapp.frame_left = ttk.Frame(mainapp)
                #mainapp.left_frame_label = ttk.Label(mainapp.frame_left, text="Notebook #1")
                #mainapp.left_frame_label.grid(row=0,column=0)

                #Top right Frame Notebook 2 setup
                mainapp.frame_top_right = ttk.Frame(mainapp)
                #mainapp.top_right_frame_label = ttk.Label(mainapp.frame_top_right, text="Notebook #2")
                #mainapp.top_right_frame_label.grid(row=0,column=0)

                #Bottom right Frame Notebook 3 setup
                mainapp.frame_bottom_right = ttk.Frame(mainapp)
                #mainapp.bottom_right_frame_label = ttk.Label(mainapp.frame_bottom_right, text="Notebook #3")
                #mainapp.bottom_right_frame_label.grid(row=0,column=0)

                '''
                Placing the notebooks using grid. While the grid is called on each frame it is actually calling 
                the main window since those are the parent to the frames. The labels have already been packed into each respective
                frame so can be ignored in the grid setup. This layout uses a 2x2 grid to start. 

                        1   2
                        3   4
                        5   6 

                The above is the grid "spots" the left frame will take spots 3 & 5 while top right takes
                spot 4 and bottom right frame takes spot 6. Top frame will be spots 1 & 2
                '''

                #Gridding out foundational frames
                mainapp.grid(column=0, row=0, sticky=(NSEW)) #Sticky tells which walls of gridded cell the widget should stick to, in this case its sticking to the main window on all sides
                mainapp.top_frame.grid(row=0, column=0, columnspan=2, sticky=(NSEW))
                mainapp.frame_left.grid(row=1, column=0, rowspan=2, sticky=(NSEW))
                mainapp.frame_top_right.grid(row=1, column=1, sticky=(NSEW))
                mainapp.frame_bottom_right.grid(row=2, column=1, sticky=(NSEW))

                #This dictates how to weight each piece of the grid, so that when the window is resized the notebooks get the proper screen space. 
                # mainapp or mainapp is the frame holding all the other frames that hold the notebooks to help modularize the code
                mainapp.columnconfigure(0, weight=1) #can add an arg called min or max size to give starting point for each frame
                mainapp.columnconfigure(1, weight=1) #weights are relative to each other so if there is a 3 and 1 the 3 weight will give that col/row 3 pixels for every one the others get
                mainapp.rowconfigure(0, weight=1)
                mainapp.rowconfigure(1,weight=1)

                #Putting Notebooks into frames, tabs are held within the class of each notebook
                mainapp.notebook_1 = notebook_1(mainapp.frame_left)
                mainapp.notebook_2 = notebook_2(mainapp.frame_top_right)
                mainapp.notebook_3 = notebook_3(mainapp.frame_bottom_right)
                mainapp.acqbar = AcquireBar(mainapp.top_frame, mainapp.root)




#Menubar class
class menubar(Menu):
        def __init__(self, window, *args, **kwargs):
                #Init Menu with parent
                Menu.__init__(self, window, *args, **kwargs)
                #Creates operating system attribute
                self.opsystem = window.tk.call('tk', 'windowingsystem')
                #Prevents menu from tearing off bar
                window.option_add('*tearOff', False)
                #Linking menu to option of parent to this menu class
                window['menu'] = self


if __name__ == '__main__':
        root = tk.Tk()
        Main_App(root)
        root.mainloop()<|MERGE_RESOLUTION|>--- conflicted
+++ resolved
@@ -28,11 +28,7 @@
                 #This starts the main window config, and makes sure that any child widgets can be resized with the window
                 mainapp.root = root
                 mainapp.root.title("Super Ultimate Multiscale Microscope of the FUTURE!")
-<<<<<<< HEAD
                 program_directory=sys.path[0] #refers to script directory ie gets all the way down to view
-=======
-                #program_directory=sys.path[0] #refers to script directory ie gets all the way down to view
->>>>>>> ac4f8850
                 #mainapp.root.iconphoto(True, PhotoImage(file=os.path.join(program_directory, "icon\mic.png")))
                 mainapp.root.minsize(1400,700)
                 mainapp.root.columnconfigure(0,weight=1)
