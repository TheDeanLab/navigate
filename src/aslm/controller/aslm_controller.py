"""Copyright (c) 2021-2022  The University of Texas Southwestern Medical Center.
All rights reserved.

Redistribution and use in source and binary forms, with or without
modification, are permitted for academic and research use only (subject to the limitations in the disclaimer below)
provided that the following conditions are met:

     * Redistributions of source code must retain the above copyright notice,
     this list of conditions and the following disclaimer.

     * Redistributions in binary form must reproduce the above copyright
     notice, this list of conditions and the following disclaimer in the
     documentation and/or other materials provided with the distribution.

     * Neither the name of the copyright holders nor the names of its
     contributors may be used to endorse or promote products derived from this
     software without specific prior written permission.

NO EXPRESS OR IMPLIED LICENSES TO ANY PARTY'S PATENT RIGHTS ARE GRANTED BY
THIS LICENSE. THIS SOFTWARE IS PROVIDED BY THE COPYRIGHT HOLDERS AND
CONTRIBUTORS "AS IS" AND ANY EXPRESS OR IMPLIED WARRANTIES, INCLUDING, BUT NOT
LIMITED TO, THE IMPLIED WARRANTIES OF MERCHANTABILITY AND FITNESS FOR A
PARTICULAR PURPOSE ARE DISCLAIMED. IN NO EVENT SHALL THE COPYRIGHT HOLDER OR
CONTRIBUTORS BE LIABLE FOR ANY DIRECT, INDIRECT, INCIDENTAL, SPECIAL,
EXEMPLARY, OR CONSEQUENTIAL DAMAGES (INCLUDING, BUT NOT LIMITED TO,
PROCUREMENT OF SUBSTITUTE GOODS OR SERVICES; LOSS OF USE, DATA, OR PROFITS; OR
BUSINESS INTERRUPTION) HOWEVER CAUSED AND ON ANY THEORY OF LIABILITY, WHETHER
IN CONTRACT, STRICT LIABILITY, OR TORT (INCLUDING NEGLIGENCE OR OTHERWISE)
ARISING IN ANY WAY OUT OF THE USE OF THIS SOFTWARE, EVEN IF ADVISED OF THE
POSSIBILITY OF SUCH DAMAGE.
"""

#  Standard Library Imports
import tkinter
import multiprocessing as mp
import threading
from pathlib import Path
import time

# Third Party Imports

# Local View Imports
from tkinter import filedialog
from aslm.view.main_application_window import Main_App as view
from aslm.view.remote_focus_popup import remote_popup
from aslm.view.autofocus_setting_popup import autofocus_popup

# Local Sub-Controller Imports
from aslm.controller.sub_controllers.stage_gui_controller import Stage_GUI_Controller
from aslm.controller.sub_controllers.acquire_bar_controller import Acquire_Bar_Controller
from aslm.controller.sub_controllers.channels_tab_controller import Channels_Tab_Controller
from aslm.controller.sub_controllers.camera_view_controller import Camera_View_Controller
from aslm.controller.sub_controllers.camera_setting_controller import Camera_Setting_Controller
from aslm.controller.aslm_configuration_controller import ASLM_Configuration_Controller
from aslm.controller.sub_controllers.waveform_tab_controller import Waveform_Tab_Controller
from aslm.controller.sub_controllers.etl_popup_controller import Etl_Popup_Controller
from aslm.controller.sub_controllers.autofocus_popup_controller import Autofocus_Popup_Controller
import aslm.controller.aslm_controller_functions as controller_functions
from aslm.controller.thread_pool import SynchronizedThreadPool

# Local Model Imports
from aslm.model.aslm_model import Model
from aslm.model.aslm_model_config import Session as session
from aslm.model.concurrency.concurrency_tools import ObjectInSubprocess
from aslm.tools.common_dict_tools import update_settings_common, update_stage_dict

# debug
from aslm.controller.aslm_debug import Debug_Module

# Logger Setup
import logging
p = __name__.split(".")[1]
logger = logging.getLogger(p)


class ASLM_controller:
    """ ASLM Controller

    Parameters
    ----------
    root : Tk top-level widget.
        Tk.tk GUI instance.
    configuration_path : string
        Path to the configuration yaml file. Provides global microscope configuration parameters.
    experiment_path : string
        Path to the experiment yaml file. Provides experiment-specific microscope configuration.
    etl_constants_path : string
        Path to the etl constants yaml file. Provides magnification and wavelength-specific parameters.
    use_gpu : Boolean
        Flag for utilizing CUDA functionality.
    *args :
        Command line input arguments for non-default file paths or using synthetic hardware modes.
    """

    def __init__(self,
                 root,
                 configuration_path,
                 experiment_path,
                 etl_constants_path,
                 use_gpu,
                 args):
        
        # Verbosity and debugging menu
        self.verbose = args.verbose
        self.debug = args.debug

        # Create a thread pool
        self.threads_pool = SynchronizedThreadPool()
        self.event_queue = mp.Queue(100)  # pass events from the model to the view via controller
                                          # accepts tuples, ('event_name', value)

        # Initialize the Model
        self.model = ObjectInSubprocess(Model,
                                        use_gpu,
                                        args,
                                        configuration_path=configuration_path,
                                        experiment_path=experiment_path,
                                        etl_constants_path=etl_constants_path,
                                        event_queue=self.event_queue)
        logger.info(f"Spec - Configuration Path: {configuration_path}")
        logger.info(f"Spec - Experiment Path: {experiment_path}")
        logger.info(f"Spec - ETL Constants Path: {etl_constants_path}")

        # save default experiment file
        self.default_experiment_file = experiment_path

        # Load the Configuration to Populate the GUI
        self.configuration = session(configuration_path,
                                     self.verbose)

        # Initialize view based on model.configuration
        configuration_controller = ASLM_Configuration_Controller(self.configuration)

        # etl setting file
        self.etl_constants_path = etl_constants_path
        self.etl_constants = session(self.etl_constants_path,
                                   self.verbose)


        # Initialize the View
        self.view = view(root)

        # Sub Gui Controllers
        # Acquire bar, channels controller, camera view, camera settings, stage, waveforms, menus.
        self.acquire_bar_controller = Acquire_Bar_Controller(self.view.acqbar,
                                                             self,
                                                             self.verbose)

        self.channels_tab_controller = Channels_Tab_Controller(self.view.settings.channels_tab,
                                                               self,
                                                               self.verbose,
                                                               configuration_controller)

        self.camera_view_controller = Camera_View_Controller(self.view.camera_waveform.camera_tab,
                                                             self,
                                                             self.verbose)

        self.camera_view_controller.populate_view()

        self.camera_setting_controller = Camera_Setting_Controller(self.view.settings.camera_settings_tab,
                                                                   self,
                                                                   self.verbose,
                                                                   configuration_controller)

<<<<<<< HEAD
        # Stage Controller
        self.stage_gui_controller = Stage_GUI_Controller(self.view.stage_control.stage_control_tab,  
                                                         self.view,
                                                         self.camera_view_controller.canvas,
                                                         self,
                                                         self.verbose,
                                                         configuration_controller)
                        
        # Waveform Controller
=======
        self.stage_gui_controller = Stage_GUI_Controller(self.view.stage_control.stage_control_tab,
                                                         self,
                                                         self.verbose,
                                                         configuration_controller)

>>>>>>> 3c92f9bb
        self.waveform_tab_controller = Waveform_Tab_Controller(self.view.camera_waveform.waveform_tab,
                                                               self,
                                                               self.verbose)

        t = threading.Thread(target=self.update_event)
        t.start()

        self.initialize_menus()

        # Set view based on model.experiment
        self.experiment = session(experiment_path,
                                  args.verbose)
        self.populate_experiment_setting()

        # Camera View Tab
        self.initialize_cam_view(configuration_controller)

        # Wire up pipes
        self.show_img_pipe = self.model.create_pipe('show_img_pipe')

        # Create default data buffer
        self.img_width = 0
        self.img_height = 0
        self.data_buffer = None
        self.update_buffer()

    def update_buffer(self):
        r""" Update the buffer size according to the camera dimensions listed in the experimental parameters.

        Returns
        -------
        self.img_width : int
            Number of x_pixels from microscope configuration file.
        self.image_height : int
            Number of y_pixels from microscope configuration file.
        self.data_buffer : SharedNDArray
            Pre-allocated shared memory array. Size dictated by x_pixels, y_pixels, an number_of_frames in
            configuration file.
        """
        img_width = int(self.experiment.CameraParameters['x_pixels'])
        img_height = int(self.experiment.CameraParameters['y_pixels'])
        if img_width == self.img_width and img_height == self.img_height:
            return

        self.data_buffer = self.model.get_data_buffer(img_width, img_height)
        self.img_width = img_width
        self.img_height = img_height

    def initialize_cam_view(self, configuration_controller):
        r""" Populate view tab.
        Populate widgets with necessary data from config file via config controller. For the entire view tab.
        Sets the minimum and maximum counts for when the data is not being autoscaled.

        Parameters
        -------
        configuration_controller : class
            Camera view sub-controller.
        """
        # Populating Min and Max Counts
        minmax_values = [0, 2**16-1]
        self.camera_view_controller.initialize('minmax', minmax_values)
        image_metrics = [1, 0, 0]
        self.camera_view_controller.initialize('image', image_metrics)

    def initialize_menus(self):
        r""" Initialize menus
        This function defines all the menus in the menubar

        Returns
        -------
        configuration_controller : class
            Camera view sub-controller.

        """
        def new_experiment():
            self.populate_experiment_setting(self.default_experiment_file)

        def load_experiment():
            filename = filedialog.askopenfilenames(defaultextension='.yml',
                                                   filetypes=[('Yaml files', '*.yml')])
            if not filename:
                return
            self.populate_experiment_setting(filename[0])

        def save_experiment():
            # update model.experiment and save it to file
            if not self.update_experiment_setting():
                tkinter.messagebox.showerror(title='Warning',
                                             message='Incorrect/missing settings. Cannot save current experiment file.')
                return
            filename = filedialog.asksaveasfilename(defaultextension='.yml',
                                                    filetypes=[('Yaml file', '*.yml')])
            if not filename:
                return
            controller_functions.save_yaml_file('',
                                                self.experiment.serialize(),
                                                filename)

        def popup_etl_setting():
            if hasattr(self, 'etl_controller'):
                self.etl_controller.showup()
                return
            etl_setting_popup = remote_popup(self.view)  # TODO: should we rename etl_setting popup to remote_focus_popup?
            self.etl_controller = Etl_Popup_Controller(etl_setting_popup,
                                                       self,
                                                       self.etl_constants,
                                                       self.etl_constants_path,
                                                       self.configuration,
                                                       self.experiment.GalvoParameters,
                                                       self.verbose)

            self.etl_controller.set_experiment_values(self.resolution_value.get())
            self.etl_controller.set_mode(self.acquire_bar_controller.mode)

        def popup_autofocus_setting():
            if hasattr(self, 'af_popup_controller'):
                self.af_popup_controller.showup()
                return
            af_popup = autofocus_popup(self.view)
            self.af_popup_controller = Autofocus_Popup_Controller(af_popup,
                                                                  self,
                                                                  self.verbose,
                                                                  self.experiment.AutoFocusParameters)

        menus_dict = {
            self.view.menubar.menu_file: {
                'New Experiment': new_experiment,
                'Load Experiment': load_experiment,
                'Save Experiment': save_experiment
            },
            self.view.menubar.menu_multi_positions: {
                'Load Positions': self.channels_tab_controller.load_positions,
                'Export Positions': self.channels_tab_controller.export_positions,
                'Append Current Position': self.channels_tab_controller.append_current_position,
                'Generate Positions': self.channels_tab_controller.generate_positions,
                'Move to Selected Position': self.channels_tab_controller.move_to_position,
                # 'Sort Positions': ,
            }
        }
        for menu in menus_dict:
            menu_items = menus_dict[menu]
            for label in menu_items:
                menu.add_command(label=label, command=menu_items[label])

        # add resolution menu
        self.resolution_value = tkinter.StringVar()
        self.view.menubar.menu_resolution.add_radiobutton(label='Nanoscale',
                                                          variable=self.resolution_value,
                                                          value='high')

        # low resolution sub menu
        # Should only be one checkbox selected, depending on what mode we are initialized in.
        # In order to make sure only one checkbox would be selected, they need
        # to share one variable: resolution_value
        meso_res_sub_menu = tkinter.Menu(self.view.menubar.menu_resolution)
        self.view.menubar.menu_resolution.add_cascade(menu=meso_res_sub_menu,
                                                      label='Mesoscale')

        for res in self.etl_constants.ETLConstants['low'].keys():
            meso_res_sub_menu.add_radiobutton(label=res,
                                              variable=self.resolution_value,
                                              value=res)
        # event binding
        self.resolution_value.trace_add('write', lambda *args: self.execute('resolution', self.resolution_value.get()))

        # add separator
        self.view.menubar.menu_resolution.add_separator()

        # etl popup
        self.view.menubar.menu_resolution.add_command(label='ETL Parameters', command=popup_etl_setting)

        # autofocus menu
        self.view.menubar.menu_autofocus.add_command(label='Autofocus', command=lambda: self.execute('autofocus'))
        self.view.menubar.menu_autofocus.add_command(label='setting', command=popup_autofocus_setting)

        # debug menu
        if self.debug:
            Debug_Module(self, self.view.menubar.menu_debug, self.verbose)

    def populate_experiment_setting(self, file_name=None):
        r"""Load experiment file and populate model.experiment and configure view.

        Confirms that the experiment file exists.
        Sends the experiment file to the model and the controller.
        Populates the GUI with these settings.

        Parameters
        __________
        file_name : string
            file_name = path to the non-default experiment yaml file.

        """
        if file_name:
            file_path = Path(file_name)
            if file_path.exists():
                # Loads experiment file within the model, then the controller.
                self.model.load_experiment_file(file_path)

                # Create experiment instance.
                self.experiment = session(file_path, self.verbose)

        # Configure GUI
        mode = self.experiment.MicroscopeState['image_mode']
        self.acquire_bar_controller.set_mode(mode)
        self.acquire_bar_controller.set_saving_settings(self.experiment.Saving)
        self.stage_gui_controller.set_experiment_values(self.experiment.StageParameters)
        self.channels_tab_controller.set_experiment_values(self.experiment.MicroscopeState)
        self.camera_setting_controller.set_experiment_values(self.experiment)
        resolution_mode = self.experiment.MicroscopeState['resolution_mode']
        if resolution_mode == 'high':
            self.resolution_value.set('high')
            self.experiment.MicroscopeState['zoom'] = 'N/A'
        else:
            self.resolution_value.set(self.experiment.MicroscopeState['zoom'])

    def update_experiment_setting(self):
        r"""Update model.experiment according to values in the GUI

        Collect settings from sub-controllers
        sub-controllers will validate the value, if something is wrong, it will
        return False

        """
        # acquire_bar_controller - update image mode
        self.experiment.MicroscopeState['image_mode'] = self.acquire_bar_controller.get_mode()
        if self.resolution_value.get() == 'high':
            self.experiment.MicroscopeState['resolution_mode'] = 'high'
            self.experiment.MicroscopeState['zoom'] = 'N/A'
        else:
            self.experiment.MicroscopeState['resolution_mode'] = 'low'
            self.experiment.MicroscopeState['zoom'] = self.resolution_value.get()

        return self.channels_tab_controller.update_experiment_values(self.experiment.MicroscopeState) and \
               self.stage_gui_controller.update_experiment_values(self.experiment.StageParameters) and \
               self.camera_setting_controller.update_experiment_values(self.experiment.CameraParameters)

    def prepare_acquire_data(self):
        r"""Prepare the acquisition data.

        Updates model.experiment.
        Sets sub-controller's mode to 'live' when 'continuous is selected, or 'stop'.
        """
        if not self.update_experiment_setting():
            tkinter.messagebox.showerror(
                title='Warning',
                message='There are some missing/wrong settings! Cannot start acquisition!')
            return False

        self.set_mode_of_sub(self.acquire_bar_controller.mode)
        self.update_buffer()
        return True

    def set_mode_of_sub(self, mode):
        r"""Communicates imaging mode to sub-controllers.

        Parameters
        __________
        mode : string
            string = 'live', 'stop'
        """
        self.channels_tab_controller.set_mode(mode)
        self.camera_view_controller.set_mode(mode)
        self.camera_setting_controller.set_mode(mode)
        if hasattr(self, 'etl_controller') and self.etl_controller:
            self.etl_controller.set_mode(mode)
        if mode == 'stop':
            # GUI Failsafe
            self.acquire_bar_controller.stop_acquire()

    def update_camera_view(self):
        r"""Update the real-time parameters in the camera view (channel number, max counts, image, etc.)
        """
        create_threads = False
        if create_threads:
            self.threads_pool.createThread('camera_display',
                                           self.camera_view_controller.display_image(self.model.data))
            self.threads_pool.createThread('update_GUI',
                                           self.camera_view_controller.update_channel_idx(self.model.current_channel))
        else:
            self.camera_view_controller.display_image(self.model.data)
            self.camera_view_controller.update_channel_idx(self.model.current_channel)

    def execute(self, command, *args):
        r"""Functions listens to the Sub_Gui_Controllers.

        The controller.experiment is passed as an argument to the model, which then overwrites
        the model.experiment.  Workaround due to model being in a sub-process.

        Parameters
        __________
        args* : function-specific passes.

        """
        if command == 'stage':
            r"""Creates a thread and uses it to call the model to move stage
            
            Parameters
            __________
            args[0] : dict
                dict = {'x': value, 'y': value, 'z': value, 'theta': value, 'f': value}
            """
            self.threads_pool.createThread('stage', self.move_stage, args=({args[1] + '_abs': args[0]},))

        elif command == 'stop_stage':
            self.threads_pool.createThread('stop_stage', self.stop_stage)

        elif command == 'move_stage_and_update_info':
            r"""update stage view to show the position
            
            Parameters
            __________
            args[0] : dict
                dict = {'x': value, 'y': value, 'z': value, 'theta': value, 'f': value}
            """
            self.stage_gui_controller.set_position(args[0])

        elif command == 'get_stage_position':
            r"""Returns the current stage position
            
            Returns
            -------
                dict = {'x': value, 'y': value, 'z': value, 'theta': value, 'f': value}
            """
            return self.stage_gui_controller.get_position()

        elif command == 'resolution':
            r"""Changes the resolution mode and zoom position.
            Recalculates FOV_X and FOV_Y
            If ETL Popup is open, communicates changes to it.
            
            Parameters
            ----------
            args : dict 
                dict = {'resolution_mode': self.resolution,
                'zoom': self.mag,
                'laser_info': self.resolution_info.ETLConstants[self.resolution][self.mag]
                }
            """
            self.model.change_resolution(resolution_value=args[0])
            self.camera_setting_controller.calculate_physical_dimensions(args[0])
            if hasattr(self, 'etl_controller') and self.etl_controller:
                self.etl_controller.set_experiment_values(args[0])

        elif command == 'set_save':
            r"""Set whether the image will be saved.
            
            Parameters
            __________
            args : Boolean
                is_save = True/False
            """
            self.acquire_bar_controller.set_save_option(args[0])

        elif command == 'update_setting':
            r"""Called by the ETL Popup Controller to update the ETL settings in memory.  
            
            Parameters
            __________
            args[0] : string
                string = 'resolution'
            args[1] : dict
                dict = {
                'resolution_mode': self.resolution,
                'zoom': self.mag,
                'laser_info': self.resolution_info.ETLConstants[self.resolution][self.mag]
                }
            """
            update_settings_common(self, args)
            self.threads_pool.createThread('model', lambda: self.model.run_command('update_setting', *args))

        elif command == 'autofocus':
            r"""Execute autofocus routine.
            """
            self.threads_pool.createThread('camera', self.capture_autofocus_image)
            
        elif command == 'acquire_and_save':
            r"""Acquire data and save it.
            
            Prepares the acquisition data.
            Creates the file directory for saving the data.
            Saves the experiment file to that directory.
            Acquires the data.
            
            Parameters
            __________
            args[0] : dict
                dict = self.save_settings from the experiment.yaml file.
                
            """
            if not self.prepare_acquire_data():
                self.acquire_bar_controller.stop_acquire()
                return
            saving_settings = args[0]
            file_directory = controller_functions.create_save_path(saving_settings)
            controller_functions.save_yaml_file(file_directory, self.experiment.serialize())
            self.experiment.Saving['save_directory'] = saving_settings['save_directory']
            self.experiment.Saving['file_type'] = saving_settings['file_type']
            self.execute('acquire')

        elif command == 'acquire':
            r"""Acquire data.  Triggered when the Acquire button is hit by the user in the GUI.

            Prepares the acquisition data.
            
            Parameters
            __________
            args[0] : string
                string = 'continuous', 'z-stack', 'single', or 'projection'
            """

            if not self.prepare_acquire_data():
                self.acquire_bar_controller.stop_acquire()
                return

            if self.acquire_bar_controller.mode == 'single':
                self.threads_pool.createThread('camera', self.capture_image, args=('single',))

            elif self.acquire_bar_controller.mode == 'live':
                self.threads_pool.createThread('camera', self.capture_image, args=('live',))

            elif self.acquire_bar_controller.mode == 'z-stack':
                # is_multi_position = self.channels_tab_controller.is_multiposition_val.get()
                # self.model.open_shutter()
                # self.model.run_z_stack_acquisition(is_multi_position, self.update_camera_view())
                # self.model.close_shutter()
                self.threads_pool.createThread('camera', self.capture_image, args=('z-stack',))

            elif self.acquire_bar_controller.mode == 'projection':
                pass

            else:
                logger.info("ASLM Controller - Wrong acquisition mode. Not recognized.")
                pass

        elif command == 'stop_acquire':
            self.model.run_command('stop')
            self.set_mode_of_sub('stop')

        elif command == 'exit':
            self.model.run_command('stop')
            if hasattr(self, 'etl_controller'):
                self.etl_controller.save_etl_info()
            self.model.terminate()
            self.model = None
            self.event_queue.put(('stop', ''))
            # self.threads_pool.clear()

        logger.info(f"ASLM Controller - command passed from child, {command}, {args}")

    def capture_image(self, mode):
        r"""Trigger the model to capture images
        """
        self.camera_view_controller.image_count = 0
        active_channels = [channel[-1] for channel in self.experiment.MicroscopeState['channels'].keys()]
        num_channels = len(active_channels)
        self.model.run_command(mode,
                               microscope_info=self.experiment.MicroscopeState,
                               camera_info=self.experiment.CameraParameters,
                               saving_info=self.experiment.Saving)

        while True:
            image_id = self.show_img_pipe.recv()
            logger.info(f"ASLM Controller - Received Image: {image_id}")
            if image_id == 'stop':
                self.set_mode_of_sub('stop')
                # self.execute('stop_acquire')
                break
            if not isinstance(image_id, int):
                logger.debug(f"ASLM Controller - Something wrong happened, stop the model!, {image_id}")
                self.execute('stop_acquire')
            self.camera_view_controller.display_image(
                self.data_buffer[image_id], active_channels[image_id % num_channels])

        logger.info(f"ASLM Controller - Captured {self.camera_view_controller.image_count}, {mode} Images")
        self.set_mode_of_sub('stop')

    def capture_autofocus_image(self):
        r"""Trigger model to capture a single image
        """
        if not self.prepare_acquire_data():
            return
        pos = self.experiment.StageParameters['f']
        self.camera_view_controller.image_count = 0

        # open pipe
        autofocus_plot_pipe = self.model.create_pipe('autofocus_plot_pipe')

        self.model.run_command(
            'autofocus',
            self.experiment.MicroscopeState,
            self.experiment.AutoFocusParameters,
            pos
            )
        while True:
            image_id = self.show_img_pipe.recv()
            logger.info(f"ASLM Controller - Received image frame id {image_id}")
            if image_id == 'stop':
                break
            self.camera_view_controller.display_image(self.data_buffer[image_id])
            # get focus position and update it in GUI

        # Rec plot data from model and send to sub controller to display plot
        plot_data = autofocus_plot_pipe.recv()
        logger.info(f"ASLM Controller - Received plot data: {plot_data}")
        if hasattr(self, 'af_popup_controller'):
            self.af_popup_controller.display_plot(plot_data)
        
        # release pipe
        autofocus_plot_pipe.close()
        self.model.release_pipe('autofocus_plot_pipe')
        
        self.execute('stop_acquire')
    
    def move_stage(self, pos_dict):
        r""" Trigger the model to move the stage.

        Parameters
        ----------
        pos_dict : dict
            Dictionary of axis positions
        """

        # Update our local stage dictionary
        update_stage_dict(self, pos_dict)

        # Pass to model
        success = self.model.move_stage(pos_dict)
        if not success:
            # Let's update our internal positions
            time.sleep(0.250)  # TODO: Banks on this getting called in a thread. Truly unsafe.
                               #       Currently set to debounce for the stage buttons.
            ret_pos_dict = self.model.get_stage_position()
            update_stage_dict(self, ret_pos_dict)
            self.update_stage_gui_controller_silent(ret_pos_dict)

    def stop_stage(self):
        ret_pos_dict = self.model.stop_stage()
        self.update_stage_gui_controller_silent(ret_pos_dict)

    def update_stage_gui_controller_silent(self, ret_pos_dict):
        r"""Send updates to the stage GUI"""
        stage_gui_dict = {}
        for axis, val in ret_pos_dict.items():
            ax = axis.split('_')[0]
            stage_gui_dict[ax] = val
        self.stage_gui_controller.set_position_silent(stage_gui_dict)

    def update_event(self):
        r"""Update the waveforms in the View.
        """
        while True:
            event, value = self.event_queue.get()
            if event == 'waveform':
                self.waveform_tab_controller.plot_waveforms2(value, self.configuration.DAQParameters['sample_rate'])
            elif event == 'stop':
                break<|MERGE_RESOLUTION|>--- conflicted
+++ resolved
@@ -162,7 +162,6 @@
                                                                    self.verbose,
                                                                    configuration_controller)
 
-<<<<<<< HEAD
         # Stage Controller
         self.stage_gui_controller = Stage_GUI_Controller(self.view.stage_control.stage_control_tab,  
                                                          self.view,
@@ -172,13 +171,6 @@
                                                          configuration_controller)
                         
         # Waveform Controller
-=======
-        self.stage_gui_controller = Stage_GUI_Controller(self.view.stage_control.stage_control_tab,
-                                                         self,
-                                                         self.verbose,
-                                                         configuration_controller)
-
->>>>>>> 3c92f9bb
         self.waveform_tab_controller = Waveform_Tab_Controller(self.view.camera_waveform.waveform_tab,
                                                                self,
                                                                self.verbose)
