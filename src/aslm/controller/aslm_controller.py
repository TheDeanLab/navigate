"""Copyright (c) 2021-2022  The University of Texas Southwestern Medical Center.
All rights reserved.

Redistribution and use in source and binary forms, with or without
modification, are permitted for academic and research use only (subject to the limitations in the disclaimer below)
provided that the following conditions are met:

     * Redistributions of source code must retain the above copyright notice,
     this list of conditions and the following disclaimer.

     * Redistributions in binary form must reproduce the above copyright
     notice, this list of conditions and the following disclaimer in the
     documentation and/or other materials provided with the distribution.

     * Neither the name of the copyright holders nor the names of its
     contributors may be used to endorse or promote products derived from this
     software without specific prior written permission.

NO EXPRESS OR IMPLIED LICENSES TO ANY PARTY'S PATENT RIGHTS ARE GRANTED BY
THIS LICENSE. THIS SOFTWARE IS PROVIDED BY THE COPYRIGHT HOLDERS AND
CONTRIBUTORS "AS IS" AND ANY EXPRESS OR IMPLIED WARRANTIES, INCLUDING, BUT NOT
LIMITED TO, THE IMPLIED WARRANTIES OF MERCHANTABILITY AND FITNESS FOR A
PARTICULAR PURPOSE ARE DISCLAIMED. IN NO EVENT SHALL THE COPYRIGHT HOLDER OR
CONTRIBUTORS BE LIABLE FOR ANY DIRECT, INDIRECT, INCIDENTAL, SPECIAL,
EXEMPLARY, OR CONSEQUENTIAL DAMAGES (INCLUDING, BUT NOT LIMITED TO,
PROCUREMENT OF SUBSTITUTE GOODS OR SERVICES; LOSS OF USE, DATA, OR PROFITS; OR
BUSINESS INTERRUPTION) HOWEVER CAUSED AND ON ANY THEORY OF LIABILITY, WHETHER
IN CONTRACT, STRICT LIABILITY, OR TORT (INCLUDING NEGLIGENCE OR OTHERWISE)
ARISING IN ANY WAY OUT OF THE USE OF THIS SOFTWARE, EVEN IF ADVISED OF THE
POSSIBILITY OF SUCH DAMAGE.
"""

#  Standard Library Imports
import tkinter
import multiprocessing as mp
import threading

# Third Party Imports

# Local View Imports
from tkinter import filedialog
from aslm.view.main_application_window import Main_App as view
from aslm.view.remote_focus_popup import remote_popup
from aslm.view.autofocus_setting_popup import autofocus_popup

# Local Sub-Controller Imports
from aslm.controller.sub_controllers.stage_gui_controller import Stage_GUI_Controller
from aslm.controller.sub_controllers.acquire_bar_controller import Acquire_Bar_Controller
from aslm.controller.sub_controllers.channels_tab_controller import Channels_Tab_Controller
from aslm.controller.sub_controllers.camera_view_controller import Camera_View_Controller
from aslm.controller.sub_controllers.camera_setting_controller import Camera_Setting_Controller
from aslm.controller.aslm_configuration_controller import ASLM_Configuration_Controller
from aslm.controller.sub_controllers.waveform_tab_controller import Waveform_Tab_Controller
from aslm.controller.sub_controllers.etl_popup_controller import Etl_Popup_Controller
from aslm.controller.sub_controllers.autofocus_popup_controller import Autofocus_Popup_Controller
import aslm.controller.aslm_controller_functions as controller_functions
from aslm.controller.thread_pool import SynchronizedThreadPool

# Local Model Imports
from aslm.model.aslm_model import Model
from aslm.model.aslm_model_config import Session as session
from aslm.model.concurrency.concurrency_tools import ObjectInSubprocess
from aslm.tools.common_dict_tools import update_settings_common, update_stage_dict

# debug
from aslm.controller.aslm_debug import Debug_Module

# Logger Setup
import logging
p = __name__.split(".")[1]
logger = logging.getLogger(p)


class ASLM_controller:
    """ ASLM Controller

    Parameters
    ----------
    root : Tk top-level widget.
        Tk.tk GUI instance.
    configuration_path : string
        Path to the configuration yaml file. Provides global microscope configuration parameters.
    experiment_path : string
        Path to the experiment yaml file. Provides experiment-specific microscope configuration.
    etl_constants_path : string
        Path to the etl constants yaml file. Provides magnification and wavelength-specific parameters.
    USE_GPU : Boolean
        Flag for utilizing CUDA functionality.
    *args :
        Command line input arguments for non-default file paths or using synthetic hardware modes.
    """

    def __init__(self, root, configuration_path, experiment_path, etl_constants_path, USE_GPU, args):
        
        logger.info("Spec - Controller controlling")
        logger.info("Performance - Controller performing")

        # Verbosity and debugging menu
        self.verbose = args.verbose
        self.debug = args.debug

        # Create a thread pool
        self.threads_pool = SynchronizedThreadPool()
        self.event_queue = mp.Queue(100)  # pass events from the model to the view via controller
                                          # accepts tuples, ('event_name', value)

        # Initialize the Model
        self.model = ObjectInSubprocess(Model,
                                        USE_GPU,
                                        args,
                                        configuration_path=configuration_path,
                                        experiment_path=experiment_path,
                                        etl_constants_path=etl_constants_path,
                                        event_queue=self.event_queue)
        logger.info(f"Spec - Configuration Path: {configuration_path}")
        logger.info(f"Spec - Experiment Path: {experiment_path}")
        logger.info(f"Spec - ETL Constants Path: {etl_constants_path}")

        # save default experiment file
        self.default_experiment_file = experiment_path

        # Load the Configuration to Populate the GUI
        self.configuration = session(configuration_path,
                                     self.verbose)

        # Initialize view based on model.configuration
        configuration_controller = ASLM_Configuration_Controller(self.configuration)

        # etl setting file
        self.etl_constants_path = etl_constants_path
<<<<<<< HEAD
        self.etl_setting = session(self.etl_constants_path,
                                   self.verbose)
=======
        self.etl_constants = session(self.etl_constants_path, self.verbose)
>>>>>>> 134181a3

        # Initialize the View
        self.view = view(root)

        # Sub Gui Controllers
        # Acquire bar, channels controller, camera view, camera settings, stage, waveforms, menus.
        self.acquire_bar_controller = Acquire_Bar_Controller(self.view.acqbar,
                                                             self,
                                                             self.verbose)

        self.channels_tab_controller = Channels_Tab_Controller(self.view.settings.channels_tab,
                                                               self,
                                                               self.verbose,
                                                               configuration_controller)

        self.camera_view_controller = Camera_View_Controller(self.view.camera_waveform.camera_tab,
                                                             self,
                                                             self.verbose)

        self.camera_view_controller.populate_view()

        self.camera_setting_controller = Camera_Setting_Controller(self.view.settings.camera_settings_tab,
                                                                   self,
                                                                   self.verbose,
                                                                   configuration_controller)

        self.stage_gui_controller = Stage_GUI_Controller(self.view.stage_control.stage_control_tab,
                                                         self,
                                                         self.verbose,
                                                         configuration_controller)

        self.waveform_tab_controller = Waveform_Tab_Controller(self.view.camera_waveform.waveform_tab,
                                                               self,
                                                               self.verbose)

        t = threading.Thread(target=self.update_event)
        t.start()

        self.initialize_menus()

        # Set view based on model.experiment
        self.experiment = session(experiment_path,
                                  args.verbose)
        self.populate_experiment_setting()

        # Camera View Tab
        self.initialize_cam_view(configuration_controller)

        # Wire up pipes
        self.show_img_pipe = self.model.create_pipe('show_img_pipe')

        # Create default data buffer
        self.img_width = 0
        self.img_height = 0
        self.data_buffer = None
        self.update_buffer()

        # Misc. instances
        self.resolution_value = None

    def update_buffer(self):
        r""" Update the buffer size according to the camera dimensions listed in the experimental parameters.

        Returns
        -------
        self.img_width : int
            Number of x_pixels from microscope configuration file.
        self.image_height : int
            Number of y_pixels from microscope configuration file.
        self.data_buffer : SharedNDArray
            Pre-allocated shared memory array. Size dictated by x_pixels, y_pixels, an number_of_frames in
            configuration file.
        """
        img_width = int(self.experiment.CameraParameters['x_pixels'])
        img_height = int(self.experiment.CameraParameters['y_pixels'])
        if img_width == self.img_width and img_height == self.img_height:
            return

        self.data_buffer = self.model.get_data_buffer(img_width, img_height)
        self.img_width = img_width
        self.img_height = img_height

    def initialize_cam_view(self, configuration_controller):
        r""" Populate view tab.
        Populate widgets with necessary data from config file via config controller. For the entire view tab.
        Sets the minimum and maximum counts for when the data is not being autoscaled.

        Parameters
        -------
        configuration_controller : class
            Camera view sub-controller.
        """
        # Populating Min and Max Counts
        minmax_values = [0, 2**16-1]
        self.camera_view_controller.initialize('minmax', minmax_values)
        image_metrics = [1, 0, 0]
        self.camera_view_controller.initialize('image', image_metrics)

    def initialize_menus(self):
        r""" Initialize menus
        This function defines all the menus in the menubar

        Returns
        -------
        configuration_controller : class
            Camera view sub-controller.

        """
        def new_experiment():
            self.populate_experiment_setting(self.default_experiment_file)

        def load_experiment():
            filename = filedialog.askopenfilenames(defaultextension='.yml',
                                                   filetypes=[('Yaml files', '*.yml')])
            if not filename:
                return
            self.populate_experiment_setting(filename[0])

        def save_experiment():
            # update model.experiment and save it to file
            if not self.update_experiment_setting():
                tkinter.messagebox.showerror(title='Warning',
                                             message='Incorrect/missing settings. Cannot save current experiment file.')
                return
            filename = filedialog.asksaveasfilename(defaultextension='.yml',
                                                    filetypes=[('Yaml file', '*.yml')])
            if not filename:
                return
            controller_functions.save_yaml_file('',
                                                self.experiment.serialize(),
                                                filename)

        def popup_etl_setting():
            if hasattr(self, 'etl_controller'):
                self.etl_controller.showup()
                return
            etl_setting_popup = remote_popup(self.view)  # TODO: should we rename etl_setting popup to remote_focus_popup?
            self.etl_controller = Etl_Popup_Controller(etl_setting_popup,
                                                       self,
                                                       self.etl_constants,
                                                       self.etl_constants_path,
                                                       self.configuration,
                                                       self.experiment.GalvoParameters,
                                                       self.verbose)

            self.etl_controller.set_experiment_values(self.resolution_value.get())
            self.etl_controller.set_mode(self.acquire_bar_controller.mode)

        def popup_autofocus_setting():
            if hasattr(self, 'af_popup_controller'):
                self.af_popup_controller.showup()
                return
            af_popup = autofocus_popup(self.view)
            self.af_popup_controller = Autofocus_Popup_Controller(af_popup,
                                                                  self,
                                                                  self.verbose,
                                                                  self.experiment.AutoFocusParameters)

        menus_dict = {
            self.view.menubar.menu_file: {
                'New Experiment': new_experiment,
                'Load Experiment': load_experiment,
                'Save Experiment': save_experiment
            },
            self.view.menubar.menu_multi_positions: {
                'Load Positions': self.channels_tab_controller.load_positions,
                'Export Positions': self.channels_tab_controller.export_positions,
                'Append Current Position': self.channels_tab_controller.append_current_position,
                'Generate Positions': self.channels_tab_controller.generate_positions,
                'Move to Selected Position': self.channels_tab_controller.move_to_position,
                # 'Sort Positions': ,
            }
        }
        for menu in menus_dict:
            menu_items = menus_dict[menu]
            for label in menu_items:
                menu.add_command(label=label, command=menu_items[label])

        # add resolution menu
        self.resolution_value = tkinter.StringVar()
        self.view.menubar.menu_resolution.add_radiobutton(label='Nanoscale',
                                                          variable=self.resolution_value,
                                                          value='high')

        # low resolution sub menu
        # Should only be one checkbox selected, depending on what mode we are initialized in.
        # In order to make sure only one checkbox would be selected, they need
        # to share one variable: resolution_value
        meso_res_sub_menu = tkinter.Menu(self.view.menubar.menu_resolution)
        self.view.menubar.menu_resolution.add_cascade(menu=meso_res_sub_menu,
                                                      label='Mesoscale')

        for res in self.etl_constants.ETLConstants['low'].keys():
            meso_res_sub_menu.add_radiobutton(label=res,
                                              variable=self.resolution_value,
                                              value=res)
        # event binding
        self.resolution_value.trace_add('write', lambda *args: self.execute('resolution', self.resolution_value.get()))

        # add separator
        self.view.menubar.menu_resolution.add_separator()

        # etl popup
        self.view.menubar.menu_resolution.add_command(label='ETL Parameters', command=popup_etl_setting)

        # autofocus menu
        self.view.menubar.menu_autofocus.add_command(label='Autofocus', command=lambda: self.execute('autofocus'))
        self.view.menubar.menu_autofocus.add_command(label='setting', command=popup_autofocus_setting)

        # debug menu
        if self.debug:
            Debug_Module(self, self.view.menubar.menu_debug, self.verbose)

    def populate_experiment_setting(self, file_name=None):
        r"""Load experiment file and populate model.experiment and configure view.

        Confirms that the experiment file exists.
        Sends the experiment file to the model and the controller.
        Populates the GUI with these settings.

        Parameters
        __________
        file_name : string
            file_name = path to the non-default experiment yaml file.

        """
        if file_name:
            file_path = Path(file_name)
            if file_path.exists():
                # Loads experiment file within the model, then the controller.
                self.model.load_experiment_file(file_path)

                # Create experiment instance.
                self.experiment = session(file_path, self.verbose)

        # Configure GUI
        mode = self.experiment.MicroscopeState['image_mode']
        self.acquire_bar_controller.set_mode(mode)
        self.acquire_bar_controller.set_saving_settings(self.experiment.Saving)
        self.stage_gui_controller.set_experiment_values(self.experiment.StageParameters)
        self.channels_tab_controller.set_experiment_values(self.experiment.MicroscopeState)
        self.camera_setting_controller.set_experiment_values(self.experiment)
        resolution_mode = self.experiment.MicroscopeState['resolution_mode']
        if resolution_mode == 'high':
            self.resolution_value.set('high')
            self.experiment.MicroscopeState['zoom'] = 'N/A'
        else:
            self.resolution_value.set(self.experiment.MicroscopeState['zoom'])

    def update_experiment_setting(self):
        r"""Update model.experiment according to values in the GUI

        Collect settings from sub-controllers
        sub-controllers will validate the value, if something is wrong, it will
        return False

        """
        # acquire_bar_controller - update image mode
        self.experiment.MicroscopeState['image_mode'] = self.acquire_bar_controller.get_mode()
        if self.resolution_value.get() == 'high':
            self.experiment.MicroscopeState['resolution_mode'] = 'high'
            self.experiment.MicroscopeState['zoom'] = 'N/A'
        else:
            self.experiment.MicroscopeState['resolution_mode'] = 'low'
            self.experiment.MicroscopeState['zoom'] = self.resolution_value.get()

        return self.channels_tab_controller.update_experiment_values(self.experiment.MicroscopeState) and \
               self.stage_gui_controller.update_experiment_values(self.experiment.StageParameters) and \
               self.camera_setting_controller.update_experiment_values(self.experiment.CameraParameters)

    def prepare_acquire_data(self):
        r"""Prepare the acquisition data.

        Updates model.experiment.
        Sets sub-controller's mode to 'live' when 'continuous is selected, or 'stop'.
        """
        if not self.update_experiment_setting():
            tkinter.messagebox.showerror(
                title='Warning',
                message='There are some missing/wrong settings! Cannot start acquisition!')
            return False

        self.set_mode_of_sub(self.acquire_bar_controller.mode)
        self.update_buffer()
        return True

    def set_mode_of_sub(self, mode):
        r"""Communicates imaging mode to sub-controllers.

        Parameters
        __________
        mode : string
            string = 'live', 'stop'
        """
        self.channels_tab_controller.set_mode(mode)
        self.camera_view_controller.set_mode(mode)
        self.camera_setting_controller.set_mode(mode)
        if hasattr(self, 'etl_controller') and self.etl_controller:
            self.etl_controller.set_mode(mode)
        if mode == 'stop':
            # GUI Failsafe
            self.acquire_bar_controller.stop_acquire()

    def update_camera_view(self):
        r"""Update the real-time parameters in the camera view (channel number, max counts, image, etc.)
        """
        create_threads = False
        if create_threads:
            self.threads_pool.createThread('camera_display',
                                           self.camera_view_controller.display_image(self.model.data))
            self.threads_pool.createThread('update_GUI',
                                           self.camera_view_controller.update_channel_idx(self.model.current_channel))
        else:
            self.camera_view_controller.display_image(self.model.data)
            self.camera_view_controller.update_channel_idx(self.model.current_channel)

    def execute(self, command, *args):
        r"""Functions listens to the Sub_Gui_Controllers.

        The controller.experiment is passed as an argument to the model, which then overwrites
        the model.experiment.  Workaround due to model being in a sub-process.

        Parameters
        __________
        args* : function-specific passes.

        """
        if command == 'stage':
            r"""Creates a thread and uses it to call the model to move stage
            
            Parameters
            __________
            args[0] : dict
                dict = {'x': value, 'y': value, 'z': value, 'theta': value, 'f': value}
            """
            self.threads_pool.createThread('stage', self.move_stage, args=({args[1] + '_abs': args[0]},))

        elif command == 'move_stage_and_update_info':
            r"""update stage view to show the position
            
            Parameters
            __________
            args[0] : dict
                dict = {'x': value, 'y': value, 'z': value, 'theta': value, 'f': value}
            """
            self.stage_gui_controller.set_position(args[0])

        elif command == 'get_stage_position':
            r"""Returns the current stage position
            
            Returns
            -------
                dict = {'x': value, 'y': value, 'z': value, 'theta': value, 'f': value}
            """
            return self.stage_gui_controller.get_position()

        elif command == 'resolution':
            r"""Changes the resolution mode and zoom position.
            Recalculates FOV_X and FOV_Y
            If ETL Popup is open, communicates changes to it.
            
            Parameters
            ----------
            args : dict 
                dict = {'resolution_mode': self.resolution,
                'zoom': self.mag,
                'laser_info': self.resolution_info.ETLConstants[self.resolution][self.mag]
                }
            """
            self.model.change_resolution(args)
            self.camera_setting_controller.calculate_physical_dimensions(args[0])
            if hasattr(self, 'etl_controller') and self.etl_controller:
                self.etl_controller.set_experiment_values(args[0])

        elif command == 'set_save':
            r"""Set whether the image will be saved.
            
            Parameters
            __________
            args : Boolean
                is_save = True/False
            """
            self.acquire_bar_controller.set_save_option(args[0])

        elif command == 'update_setting':
            r"""Called by the ETL Popup Controller to update the ETL settings in memory.  
            
            Parameters
            __________
            args[0] : string
                string = 'resolution'
            args[1] : dict
                dict = {
                'resolution_mode': self.resolution,
                'zoom': self.mag,
                'laser_info': self.resolution_info.ETLConstants[self.resolution][self.mag]
                }
            """
            update_settings_common(self, args)
            self.threads_pool.createThread('model', lambda: self.model.run_command('update_setting', *args))

        elif command == 'autofocus':
            r"""Execute autofocus routine.
            """
            self.threads_pool.createThread('camera', self.capture_autofocus_image)
            
        elif command == 'acquire_and_save':
            r"""Acquire data and save it.
            
            Prepares the acquisition data.
            Creates the file directory for saving the data.
            Saves the experiment file to that directory.
            Acquires the data.
            
            Parameters
            __________
            args[0] : dict
                dict = self.save_settings from the experiment.yaml file.
                
            """
            if not self.prepare_acquire_data():
                self.acquire_bar_controller.stop_acquire()
                return
            saving_settings = args[0]
            file_directory = controller_functions.create_save_path(saving_settings, self.verbose)
            controller_functions.save_yaml_file(file_directory, self.experiment.serialize())
            self.experiment.Saving['save_directory'] = saving_settings['save_directory']
            self.experiment.Saving['file_type'] = saving_settings['file_type']
            self.execute('acquire')

        elif command == 'acquire':
            r"""Acquire data.  Triggered when the Acquire button is hit by the user in the GUI.

            Prepares the acquisition data.
            
            Parameters
            __________
            args[0] : string
                string = 'continuous', 'z-stack', 'single', or 'projection'
            """

            if not self.prepare_acquire_data():
                self.acquire_bar_controller.stop_acquire()
                return

            if self.acquire_bar_controller.mode == 'single':
                self.threads_pool.createThread('camera', self.capture_image, args=('single',))

            elif self.acquire_bar_controller.mode == 'live':
                self.threads_pool.createThread('camera', self.capture_image, args=('live',))

            elif self.acquire_bar_controller.mode == 'z-stack':
                # is_multi_position = self.channels_tab_controller.is_multiposition_val.get()
                # self.model.open_shutter()
                # self.model.run_z_stack_acquisition(is_multi_position, self.update_camera_view())
                # self.model.close_shutter()
                self.threads_pool.createThread('camera', self.capture_image, args=('z-stack',))

            elif self.acquire_bar_controller.mode == 'projection':
                pass

            else:
                logger.info("ASLM Controller - Wrong acquisition mode. Not recognized.")
                pass

        elif command == 'stop_acquire':
            self.model.run_command('stop')
            self.set_mode_of_sub('stop')

        elif command == 'exit':
            self.model.run_command('stop')
            if hasattr(self, 'etl_controller'):
                self.etl_controller.save_etl_info()
            self.model.terminate()
            self.model = None
            self.event_queue.put(('stop', ''))
            # self.threads_pool.clear()

        logger.info(f"ASLM Controller - command passed from child, {command}, {args}")

    def capture_image(self, mode):
        r"""Trigger the model to capture images
        """
        self.camera_view_controller.image_count = 0
        active_channels = [channel[-1] for channel in self.experiment.MicroscopeState['channels'].keys()]
        num_channels = len(active_channels)
        self.model.run_command(mode,
                               microscope_info=self.experiment.MicroscopeState,
                               camera_info=self.experiment.CameraParameters,
                               saving_info=self.experiment.Saving)

        while True:
            image_id = self.show_img_pipe.recv()
            logger.info(f"ASLM Controller - Received Image: {image_id}")
            if image_id == 'stop':
                self.set_mode_of_sub('stop')
                # self.execute('stop_acquire')
                break
            if not isinstance(image_id, int):
                logger.debug(f"ASLM Controller - Something wrong happened, stop the model!, {image_id}")
                self.execute('stop_acquire')
            self.camera_view_controller.display_image(
                self.data_buffer[image_id], active_channels[image_id % num_channels])

        logger.info(f"ASLM Controller - Captured {self.camera_view_controller.image_count}, {mode} Images")
        self.set_mode_of_sub('stop')

    def capture_autofocus_image(self):
        r"""Trigger model to capture a single image
        """
        if not self.prepare_acquire_data():
            return
        pos = self.experiment.StageParameters['f']
        self.camera_view_controller.image_count = 0

        # open pipe
        autofocus_plot_pipe = self.model.create_pipe('autofocus_plot_pipe')

        self.model.run_command(
            'autofocus',
            self.experiment.MicroscopeState,
            self.experiment.AutoFocusParameters,
            pos
            )
        while True:
            image_id = self.show_img_pipe.recv()
            logger.info(f"ASLM Controller - Received image frame id {image_id}")
            if image_id == 'stop':
                break
            self.camera_view_controller.display_image(self.data_buffer[image_id])
            # get focus position and update it in GUI

        # Rec plot data from model and send to sub controller to display plot
        plot_data = autofocus_plot_pipe.recv()
        logger.info(f"ASLM Controller - Received plot data: {plot_data}")
        if hasattr(self, 'af_popup_controller'):
            self.af_popup_controller.display_plot(plot_data)
        
        # release pipe
        autofocus_plot_pipe.close()
        self.model.release_pipe('autofocus_plot_pipe')
        
        self.execute('stop_acquire')
    
    def move_stage(self, pos_dict):
        r""" Trigger the model to move the stage.

        Parameters
        ----------
        pos_dict : dict
            Dictionary of axis positions
        """

        # Update our local stage dictionary
        update_stage_dict(self, pos_dict)

        # Pass to model
        self.model.move_stage(pos_dict)

    def update_event(self):
        r"""Update the waveforms in the View.
        """
        while True:
            event, value = self.event_queue.get()
            if event == 'waveform':
                self.waveform_tab_controller.plot_waveforms2(value, self.configuration.DAQParameters['sample_rate'])
            elif event == 'stop':
                break<|MERGE_RESOLUTION|>--- conflicted
+++ resolved
@@ -128,12 +128,9 @@
 
         # etl setting file
         self.etl_constants_path = etl_constants_path
-<<<<<<< HEAD
         self.etl_setting = session(self.etl_constants_path,
                                    self.verbose)
-=======
-        self.etl_constants = session(self.etl_constants_path, self.verbose)
->>>>>>> 134181a3
+
 
         # Initialize the View
         self.view = view(root)
