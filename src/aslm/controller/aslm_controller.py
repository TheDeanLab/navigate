"""Copyright (c) 2021-2022  The University of Texas Southwestern Medical Center.
All rights reserved.

Redistribution and use in source and binary forms, with or without
modification, are permitted for academic and research use only (subject to the limitations in the disclaimer below)
provided that the following conditions are met:

     * Redistributions of source code must retain the above copyright notice,
     this list of conditions and the following disclaimer.

     * Redistributions in binary form must reproduce the above copyright
     notice, this list of conditions and the following disclaimer in the
     documentation and/or other materials provided with the distribution.

     * Neither the name of the copyright holders nor the names of its
     contributors may be used to endorse or promote products derived from this
     software without specific prior written permission.

NO EXPRESS OR IMPLIED LICENSES TO ANY PARTY'S PATENT RIGHTS ARE GRANTED BY
THIS LICENSE. THIS SOFTWARE IS PROVIDED BY THE COPYRIGHT HOLDERS AND
CONTRIBUTORS "AS IS" AND ANY EXPRESS OR IMPLIED WARRANTIES, INCLUDING, BUT NOT
LIMITED TO, THE IMPLIED WARRANTIES OF MERCHANTABILITY AND FITNESS FOR A
PARTICULAR PURPOSE ARE DISCLAIMED. IN NO EVENT SHALL THE COPYRIGHT HOLDER OR
CONTRIBUTORS BE LIABLE FOR ANY DIRECT, INDIRECT, INCIDENTAL, SPECIAL,
EXEMPLARY, OR CONSEQUENTIAL DAMAGES (INCLUDING, BUT NOT LIMITED TO,
PROCUREMENT OF SUBSTITUTE GOODS OR SERVICES; LOSS OF USE, DATA, OR PROFITS; OR
BUSINESS INTERRUPTION) HOWEVER CAUSED AND ON ANY THEORY OF LIABILITY, WHETHER
IN CONTRACT, STRICT LIABILITY, OR TORT (INCLUDING NEGLIGENCE OR OTHERWISE)
ARISING IN ANY WAY OUT OF THE USE OF THIS SOFTWARE, EVEN IF ADVISED OF THE
POSSIBILITY OF SUCH DAMAGE.
"""

#  Standard Library Imports
import tkinter
import multiprocessing as mp
import threading
from pathlib import Path
import time

# Third Party Imports

# Local View Imports
from tkinter import filedialog
from aslm.view.main_application_window import Main_App as view
from aslm.view.remote_focus_popup import remote_popup
from aslm.view.autofocus_setting_popup import autofocus_popup

# Local Sub-Controller Imports
from aslm.controller.sub_controllers.stage_gui_controller import Stage_GUI_Controller
from aslm.controller.sub_controllers.acquire_bar_controller import Acquire_Bar_Controller
from aslm.controller.sub_controllers.channels_tab_controller import Channels_Tab_Controller
from aslm.controller.sub_controllers.camera_view_controller import Camera_View_Controller
from aslm.controller.sub_controllers.camera_setting_controller import Camera_Setting_Controller
from aslm.controller.aslm_configuration_controller import ASLM_Configuration_Controller
from aslm.controller.sub_controllers.waveform_tab_controller import Waveform_Tab_Controller
from aslm.controller.sub_controllers.etl_popup_controller import Etl_Popup_Controller
from aslm.controller.sub_controllers.autofocus_popup_controller import Autofocus_Popup_Controller
import aslm.controller.aslm_controller_functions as controller_functions
from aslm.controller.thread_pool import SynchronizedThreadPool

# Local Model Imports
from aslm.model.aslm_model import Model
from aslm.model.aslm_model_config import Session as session
from aslm.model.concurrency.concurrency_tools import ObjectInSubprocess
from aslm.tools.common_dict_tools import update_settings_common, update_stage_dict

# debug
from aslm.controller.aslm_debug import Debug_Module

# Logger Setup
import logging
p = __name__.split(".")[1]
logger = logging.getLogger(p)


class ASLM_controller:
    """ ASLM Controller

    Parameters
    ----------
    root : Tk top-level widget.
        Tk.tk GUI instance.
    configuration_path : string
        Path to the configuration yaml file. Provides global microscope configuration parameters.
    experiment_path : string
        Path to the experiment yaml file. Provides experiment-specific microscope configuration.
    etl_constants_path : string
        Path to the etl constants yaml file. Provides magnification and wavelength-specific parameters.
    use_gpu : Boolean
        Flag for utilizing CUDA functionality.
    *args :
        Command line input arguments for non-default file paths or using synthetic hardware modes.
    """

    def __init__(self,
                 root,
                 configuration_path,
                 experiment_path,
                 etl_constants_path,
                 use_gpu,
                 args):
        
        # Verbosity and debugging menu
        self.verbose = args.verbose
        self.debug = args.debug

        # Create a thread pool
        self.threads_pool = SynchronizedThreadPool()
        self.event_queue = mp.Queue(100)  # pass events from the model to the view via controller
                                          # accepts tuples, ('event_name', value)

        # Initialize the Model
        self.model = ObjectInSubprocess(Model,
                                        use_gpu,
                                        args,
                                        configuration_path=configuration_path,
                                        experiment_path=experiment_path,
                                        etl_constants_path=etl_constants_path,
                                        event_queue=self.event_queue)
        logger.info(f"Spec - Configuration Path: {configuration_path}")
        logger.info(f"Spec - Experiment Path: {experiment_path}")
        logger.info(f"Spec - ETL Constants Path: {etl_constants_path}")

        # save default experiment file
        self.default_experiment_file = experiment_path

        # Load the Configuration to Populate the GUI
        self.configuration = session(configuration_path,
                                     self.verbose)

        # Initialize view based on model.configuration
        configuration_controller = ASLM_Configuration_Controller(self.configuration)

        # etl setting file
        self.etl_constants_path = etl_constants_path
        self.etl_constants = session(self.etl_constants_path,
                                   self.verbose)

        # Initialize the View
        self.view = view(root)

        # Sub Gui Controllers
        # Acquire bar, channels controller, camera view, camera settings, stage, waveforms, menus.
        self.acquire_bar_controller = Acquire_Bar_Controller(self.view.acqbar,
                                                             self,
                                                             self.verbose)

        self.channels_tab_controller = Channels_Tab_Controller(self.view.settings.channels_tab,
                                                               self,
                                                               self.verbose,
                                                               configuration_controller)

        self.camera_view_controller = Camera_View_Controller(self.view.camera_waveform.camera_tab,
                                                             self,
                                                             self.verbose)

        self.camera_setting_controller = Camera_Setting_Controller(self.view.settings.camera_settings_tab,
                                                                   self,
                                                                   self.verbose,
                                                                   configuration_controller)

<<<<<<< HEAD
        # Stage Controller
        self.stage_gui_controller = Stage_GUI_Controller(self.view.stage_control.stage_control_tab,  
                                                         self.view,
                                                         self.camera_view_controller.canvas,
=======
        self.stage_gui_controller = Stage_GUI_Controller(self.view.stage_control.stage_control_tab,
>>>>>>> 4bd42bd6
                                                         self,
                                                         self.verbose,
                                                         configuration_controller)

        self.waveform_tab_controller = Waveform_Tab_Controller(self.view.camera_waveform.waveform_tab,
                                                               self,
                                                               self.verbose)

        t = threading.Thread(target=self.update_event)
        t.start()

        self.initialize_menus()

        # Set view based on model.experiment
        self.experiment = session(experiment_path,
                                  args.verbose)
        self.populate_experiment_setting()

        # Camera View Tab
        self.initialize_cam_view(configuration_controller)

        # Wire up pipes
        self.show_img_pipe = self.model.create_pipe('show_img_pipe')

        # Create default data buffer
        self.img_width = 0
        self.img_height = 0
        self.data_buffer = None
        self.update_buffer()
        
    def update_buffer(self):
        r""" Update the buffer size according to the camera dimensions listed in the experimental parameters.

        Returns
        -------
        self.img_width : int
            Number of x_pixels from microscope configuration file.
        self.image_height : int
            Number of y_pixels from microscope configuration file.
        self.data_buffer : SharedNDArray
            Pre-allocated shared memory array. Size dictated by x_pixels, y_pixels, an number_of_frames in
            configuration file.
        """
        img_width = int(self.experiment.CameraParameters['x_pixels'])
        img_height = int(self.experiment.CameraParameters['y_pixels'])
        if img_width == self.img_width and img_height == self.img_height:
            return

        self.data_buffer = self.model.get_data_buffer(img_width, img_height)
        self.img_width = img_width
        self.img_height = img_height

    def initialize_cam_view(self, configuration_controller):
        r""" Populate view tab.
        Populate widgets with necessary data from config file via config controller. For the entire view tab.
        Sets the minimum and maximum counts for when the data is not being autoscaled.

        Parameters
        -------
        configuration_controller : class
            Camera view sub-controller.
        """
        # Populating Min and Max Counts
        minmax_values = [0, 2**16-1]
        self.camera_view_controller.initialize('minmax', minmax_values)
        image_metrics = [1, 0, 0]
        self.camera_view_controller.initialize('image', image_metrics)

    def initialize_menus(self):
        r""" Initialize menus
        This function defines all the menus in the menubar

        Returns
        -------
        configuration_controller : class
            Camera view sub-controller.

        """
        def new_experiment():
            self.populate_experiment_setting(self.default_experiment_file)

        def load_experiment():
            filename = filedialog.askopenfilenames(defaultextension='.yml',
                                                   filetypes=[('Yaml files', '*.yml')])
            if not filename:
                return
            self.populate_experiment_setting(filename[0])

        def save_experiment():
            # update model.experiment and save it to file
            if not self.update_experiment_setting():
                tkinter.messagebox.showerror(title='Warning',
                                             message='Incorrect/missing settings. Cannot save current experiment file.')
                return
            filename = filedialog.asksaveasfilename(defaultextension='.yml',
                                                    filetypes=[('Yaml file', '*.yml')])
            if not filename:
                return
            controller_functions.save_yaml_file('',
                                                self.experiment.serialize(),
                                                filename)

        def popup_etl_setting():
            if hasattr(self, 'etl_controller'):
                self.etl_controller.showup()
                return
            etl_setting_popup = remote_popup(self.view)  # TODO: should we rename etl_setting popup to remote_focus_popup?
            self.etl_controller = Etl_Popup_Controller(etl_setting_popup,
                                                       self,
                                                       self.etl_constants,
                                                       self.etl_constants_path,
                                                       self.configuration,
                                                       self.experiment.GalvoParameters,
                                                       self.verbose)

            self.etl_controller.set_experiment_values(self.resolution_value.get())
            self.etl_controller.set_mode(self.acquire_bar_controller.mode)

        def popup_autofocus_setting():
            if hasattr(self, 'af_popup_controller'):
                self.af_popup_controller.showup()
                return
            af_popup = autofocus_popup(self.view)
            self.af_popup_controller = Autofocus_Popup_Controller(af_popup,
                                                                  self,
                                                                  self.verbose,
                                                                  self.experiment.AutoFocusParameters)

        menus_dict = {
            self.view.menubar.menu_file: {
                'New Experiment': new_experiment,
                'Load Experiment': load_experiment,
                'Save Experiment': save_experiment
            },
            self.view.menubar.menu_multi_positions: {
                'Load Positions': self.channels_tab_controller.load_positions,
                'Export Positions': self.channels_tab_controller.export_positions,
                'Append Current Position': self.channels_tab_controller.append_current_position,
                'Generate Positions': self.channels_tab_controller.generate_positions,
                'Move to Selected Position': self.channels_tab_controller.move_to_position,
                # 'Sort Positions': ,
            }
        }
        for menu in menus_dict:
            menu_items = menus_dict[menu]
            for label in menu_items:
                menu.add_command(label=label, command=menu_items[label])

        # add resolution menu
        self.resolution_value = tkinter.StringVar()
        self.view.menubar.menu_resolution.add_radiobutton(label='Nanoscale',
                                                          variable=self.resolution_value,
                                                          value='high')

        # low resolution sub menu
        # Should only be one checkbox selected, depending on what mode we are initialized in.
        # In order to make sure only one checkbox would be selected, they need
        # to share one variable: resolution_value
        meso_res_sub_menu = tkinter.Menu(self.view.menubar.menu_resolution)
        self.view.menubar.menu_resolution.add_cascade(menu=meso_res_sub_menu,
                                                      label='Mesoscale')

        for res in self.etl_constants.ETLConstants['low'].keys():
            meso_res_sub_menu.add_radiobutton(label=res,
                                              variable=self.resolution_value,
                                              value=res)
        # event binding
        self.resolution_value.trace_add('write', lambda *args: self.execute('resolution', self.resolution_value.get()))

        # add separator
        self.view.menubar.menu_resolution.add_separator()

        # etl popup
        self.view.menubar.menu_resolution.add_command(label='ETL Parameters', command=popup_etl_setting)

        # autofocus menu
        self.view.menubar.menu_autofocus.add_command(label='Autofocus', command=lambda: self.execute('autofocus'))
        self.view.menubar.menu_autofocus.add_command(label='setting', command=popup_autofocus_setting)

        # debug menu
        if self.debug:
            Debug_Module(self, self.view.menubar.menu_debug, self.verbose)

    def populate_experiment_setting(self, file_name=None):
        r"""Load experiment file and populate model.experiment and configure view.

        Confirms that the experiment file exists.
        Sends the experiment file to the model and the controller.
        Populates the GUI with these settings.

        Parameters
        __________
        file_name : string
            file_name = path to the non-default experiment yaml file.

        """
        if file_name:
            file_path = Path(file_name)
            if file_path.exists():
                # Loads experiment file within the model, then the controller.
                self.model.load_experiment_file(file_path)

                # Create experiment instance.
                self.experiment = session(file_path, self.verbose)

        # Configure GUI
        mode = self.experiment.MicroscopeState['image_mode']
        self.acquire_bar_controller.set_mode(mode)
        self.acquire_bar_controller.set_saving_settings(self.experiment.Saving)
        self.stage_gui_controller.set_experiment_values(self.experiment.StageParameters)
        self.channels_tab_controller.set_experiment_values(self.experiment.MicroscopeState)
        self.camera_setting_controller.set_experiment_values(self.experiment)
        resolution_mode = self.experiment.MicroscopeState['resolution_mode']
        if resolution_mode == 'high':
            self.resolution_value.set('high')
            self.experiment.MicroscopeState['zoom'] = 'N/A'
        else:
            self.resolution_value.set(self.experiment.MicroscopeState['zoom'])

        self.model.apply_resolution_stage_offset(resolution_mode, initial=True)

    def update_experiment_setting(self):
        r"""Update model.experiment according to values in the GUI

        Collect settings from sub-controllers
        sub-controllers will validate the value, if something is wrong, it will
        return False

        """
        # acquire_bar_controller - update image mode
        self.experiment.MicroscopeState['image_mode'] = self.acquire_bar_controller.get_mode()
        if self.resolution_value.get() == 'high':
            self.experiment.MicroscopeState['resolution_mode'] = 'high'
            self.experiment.MicroscopeState['zoom'] = 'N/A'
        else:
            self.experiment.MicroscopeState['resolution_mode'] = 'low'
            self.experiment.MicroscopeState['zoom'] = self.resolution_value.get()

        return self.channels_tab_controller.update_experiment_values(self.experiment.MicroscopeState) and \
               self.stage_gui_controller.update_experiment_values(self.experiment.StageParameters) and \
               self.camera_setting_controller.update_experiment_values(self.experiment.CameraParameters)

    def prepare_acquire_data(self):
        r"""Prepare the acquisition data.

        Updates model.experiment.
        Sets sub-controller's mode to 'live' when 'continuous is selected, or 'stop'.
        """
        if not self.update_experiment_setting():
            tkinter.messagebox.showerror(
                title='Warning',
                message='There are some missing/wrong settings! Cannot start acquisition!')
            return False

        self.set_mode_of_sub(self.acquire_bar_controller.mode)
        self.update_buffer()
        return True

    def set_mode_of_sub(self, mode):
        r"""Communicates imaging mode to sub-controllers.

        Parameters
        __________
        mode : string
            string = 'live', 'stop'
        """
        self.channels_tab_controller.set_mode(mode)
        self.camera_view_controller.set_mode(mode)
        self.camera_setting_controller.set_mode(mode)
        if hasattr(self, 'etl_controller') and self.etl_controller:
            self.etl_controller.set_mode(mode)
        if mode == 'stop':
            # GUI Failsafe
            self.acquire_bar_controller.stop_acquire()

    def update_camera_view(self):
        r"""Update the real-time parameters in the camera view (channel number, max counts, image, etc.)
        """
        create_threads = False
        if create_threads:
            self.threads_pool.createThread('camera_display',
                                           self.camera_view_controller.display_image(self.model.data))
            self.threads_pool.createThread('update_GUI',
                                           self.camera_view_controller.update_channel_idx(self.model.current_channel))
        else:
            self.camera_view_controller.display_image(self.model.data)
            self.camera_view_controller.update_channel_idx(self.model.current_channel)

    def execute(self,
                command,
                *args):
        r"""Functions listens to the Sub_Gui_Controllers.

        The controller.experiment is passed as an argument to the model, which then overwrites
        the model.experiment.  Workaround due to model being in a sub-process.

        Parameters
        __________
        args* : function-specific passes.

        """
        if command == 'stage':
            r"""Creates a thread and uses it to call the model to move stage
            
            Parameters
            __________
            args[0] : dict
                dict = {'x': value, 'y': value, 'z': value, 'theta': value, 'f': value}
            """
            self.threads_pool.createThread('stage', self.move_stage, args=({args[1] + '_abs': args[0]},))

        elif command == 'stop_stage':
            self.threads_pool.createThread('stop_stage', self.stop_stage)

        elif command == 'move_stage_and_update_info':
            r"""update stage view to show the position
            
            Parameters
            __________
            args[0] : dict
                dict = {'x': value, 'y': value, 'z': value, 'theta': value, 'f': value}
            """
            self.stage_gui_controller.set_position(args[0])

        elif command == 'get_stage_position':
            r"""Returns the current stage position
            
            Returns
            -------
                dict = {'x': value, 'y': value, 'z': value, 'theta': value, 'f': value}
            """
            return self.stage_gui_controller.get_position()

        elif command == 'resolution':
            r"""Changes the resolution mode and zoom position.
            Recalculates FOV_X and FOV_Y
            If ETL Popup is open, communicates changes to it.
            
            Parameters
            ----------
            args : dict 
                dict = {'resolution_mode': self.resolution,
                'zoom': self.mag,
                'laser_info': self.resolution_info.ETLConstants[self.resolution][self.mag]
                }
            """
            self.model.change_resolution(resolution_value=args[0])
            self.camera_setting_controller.calculate_physical_dimensions(args[0])
            if hasattr(self, 'etl_controller') and self.etl_controller:
                self.etl_controller.set_experiment_values(args[0])
            ret_pos_dict = self.model.get_stage_position()
            update_stage_dict(self, ret_pos_dict)
            self.update_stage_gui_controller_silent(ret_pos_dict)

        elif command == 'set_save':
            r"""Set whether the image will be saved.
            
            Parameters
            __________
            args : Boolean
                is_save = True/False
            """
            self.acquire_bar_controller.set_save_option(args[0])

        elif command == 'update_setting':
            r"""Called by the ETL Popup Controller to update the ETL settings in memory.  
            
            Parameters
            __________
            args[0] : string
                string = 'resolution'
            args[1] : dict
                dict = {
                'resolution_mode': self.resolution,
                'zoom': self.mag,
                'laser_info': self.resolution_info.ETLConstants[self.resolution][self.mag]
                }
            """
            update_settings_common(self, args)
            self.threads_pool.createThread('model', lambda: self.model.run_command('update_setting', *args))

        elif command == 'autofocus':
            r"""Execute autofocus routine."""
            self.threads_pool.createThread('camera', self.capture_autofocus_image)
            
        elif command == 'acquire_and_save':
            r"""Acquire data and save it.
            
            Prepares the acquisition data.
            Creates the file directory for saving the data.
            Saves the experiment file to that directory.
            Acquires the data.
            
            Parameters
            __________
            args[0] : dict
                dict = self.save_settings from the experiment.yaml file.
                
            """
            if not self.prepare_acquire_data():
                self.acquire_bar_controller.stop_acquire()
                return
            saving_settings = args[0]
            file_directory = controller_functions.create_save_path(saving_settings)
            controller_functions.save_yaml_file(file_directory, self.experiment.serialize())
            self.experiment.Saving['save_directory'] = saving_settings['save_directory']
            self.experiment.Saving['file_type'] = saving_settings['file_type']
            self.execute('acquire')

        elif command == 'acquire':
            r"""Acquire data.  Triggered when the Acquire button is hit by the user in the GUI.

            Prepares the acquisition data.
            
            Parameters
            __________
            args[0] : string
                string = 'continuous', 'z-stack', 'single', or 'projection'
            """
            # Prepare data
            if not self.prepare_acquire_data():
                self.acquire_bar_controller.stop_acquire()
                return

            if self.acquire_bar_controller.mode == 'single':
                self.threads_pool.createThread('camera',
                                               self.capture_image,
                                               args=('single',))

            elif self.acquire_bar_controller.mode == 'live':
                    self.threads_pool.createThread('camera',
                                                   self.capture_image,
                                                   args=('live',))

            elif self.acquire_bar_controller.mode == 'z-stack':
                # is_multi_position = self.channels_tab_controller.is_multiposition_val.get()
                # self.model.open_shutter()
                # self.model.run_z_stack_acquisition(is_multi_position, self.update_camera_view())
                # self.model.close_shutter()

                self.threads_pool.createThread('camera',
                                               self.capture_image,
                                               args=('z-stack',))

            elif self.acquire_bar_controller.mode == 'projection':
                pass

            else:
                logger.debug("ASLM Controller - Wrong acquisition mode. Not recognized.")

        elif command == 'stop_acquire':
            # self.model.run_command('stop')
            self.sloppy_stop()
            self.set_mode_of_sub('stop')
            self.acquire_bar_controller.stop_progress_bar()

        elif command == 'exit':
            # self.model.run_command('stop')
            self.sloppy_stop()
            if hasattr(self, 'etl_controller'):
                self.etl_controller.save_etl_info()
            self.model.terminate()
            self.model = None
            self.event_queue.put(('stop', ''))
            # self.threads_pool.clear()

        logger.info(f"ASLM Controller - command passed from child, {command}, {args}")

    def sloppy_stop(self):
        r"""Keep trying to stop the model until successful.

        TODO: Delete this function!!!

        This is set up to get around the conflict between self.threads_pool.createThread('model', target)
        commands and the need to stop as abruptly as possible when the user hits stop. Here we leverage
        ObjectInSubprocess's refusal to let us access the model from two threads to our advantage, and just
        try repeatedly until we get a command in front of the next command in the model threads_pool resource.
        We should instead pause the model thread pool and interject our stop command, or clear the queue
        in threads_pool.
        """
        e = RuntimeError
        while e == RuntimeError:
            try:
                self.model.run_command('stop')
                e = None
            except RuntimeError:
                e = RuntimeError

    def capture_image(self,
                      mode):
        r"""Trigger the model to capture images.

        Parameters
        ----------
        mode : str
            'z-stack', ...
        """
        self.camera_view_controller.image_count = 0
        active_channels = [channel[-1] for channel in self.experiment.MicroscopeState['channels'].keys()]
        num_channels = len(active_channels)

        # Start up Progress Bars
        images_received = 0
        self.acquire_bar_controller.progress_bar(images_received=images_received,
                                                 microscope_state=self.experiment.MicroscopeState,
                                                 mode=mode,
                                                 stop=False)

        self.model.run_command(mode,
                               microscope_info=self.experiment.MicroscopeState,
                               camera_info=self.experiment.CameraParameters,
                               saving_info=self.experiment.Saving)

        while True:
            # Receive the Image and log it.
            image_id = self.show_img_pipe.recv()
            logger.info(f"ASLM Controller - Received Image: {image_id}")

            if image_id == 'stop':
                self.set_mode_of_sub('stop')
                break
            if not isinstance(image_id, int):
                logger.debug(f"ASLM Controller - Something wrong happened, stop the model!, {image_id}")
                self.execute('stop_acquire')

            # Display the Image in the View
            self.camera_view_controller.display_image(
                image=self.data_buffer[image_id],
                microscope_state=self.experiment.MicroscopeState,
                channel_id=active_channels[image_id % num_channels],
                images_received=images_received)
            images_received += 1

            # Update progress bar.
            self.acquire_bar_controller.progress_bar(images_received=images_received,
                                                     microscope_state=self.experiment.MicroscopeState,
                                                     mode=mode,
                                                     stop=False)

        logger.info(f"ASLM Controller - Captured {self.camera_view_controller.image_count}, {mode} Images")
        self.set_mode_of_sub('stop')

        # Stop Progress Bars
        self.acquire_bar_controller.progress_bar(images_received=images_received,
                                                 microscope_state=self.experiment.MicroscopeState,
                                                 mode=mode,
                                                 stop=True)

    def capture_autofocus_image(self):
        r"""Trigger model to capture a single image
        """
        if not self.prepare_acquire_data():
            return
        pos = self.experiment.StageParameters['f']
        self.camera_view_controller.image_count = 0

        # open pipe
        autofocus_plot_pipe = self.model.create_pipe('autofocus_plot_pipe')

        self.model.run_command(
            'autofocus',
            self.experiment.MicroscopeState,
            self.experiment.AutoFocusParameters,
            pos
            )
        while True:
            image_id = self.show_img_pipe.recv()
            logger.info(f"ASLM Controller - Received image frame id {image_id}")
            if image_id == 'stop':
                break
            self.camera_view_controller.display_image(self.data_buffer[image_id])
            # get focus position and update it in GUI

        # Rec plot data from model and send to sub controller to display plot
        plot_data = autofocus_plot_pipe.recv()
        logger.info(f"ASLM Controller - Received plot data: {plot_data}")
        if hasattr(self, 'af_popup_controller'):
            self.af_popup_controller.display_plot(plot_data)
        
        # release pipe
        autofocus_plot_pipe.close()
        self.model.release_pipe('autofocus_plot_pipe')
        
        self.execute('stop_acquire')

    def move_stage(self, pos_dict):
        r""" Trigger the model to move the stage.

        Parameters
        ----------
        pos_dict : dict
            Dictionary of axis positions
        """

        # Update our local stage dictionary
        update_stage_dict(self, pos_dict)

        # Pass to model
        success = self.model.move_stage(pos_dict)
        # if not success:
        #     print("Unsuccessful")
        #     # Let's update our internal positions
        #     time.sleep(0.250)  # TODO: Banks on this getting called in a thread. Truly unsafe.
        #                        #       Currently set to debounce for the stage buttons.
        #     ret_pos_dict = self.model.get_stage_position()
        #     print(ret_pos_dict)
        #     update_stage_dict(self, ret_pos_dict)
        #     self.update_stage_gui_controller_silent(ret_pos_dict)

    def stop_stage(self):
        self.model.stop_stage()
        ret_pos_dict = self.model.get_stage_position()
        update_stage_dict(self, ret_pos_dict)
        self.update_stage_gui_controller_silent(ret_pos_dict)

    def update_stage_gui_controller_silent(self, ret_pos_dict):
        r"""Send updates to the stage GUI"""
        stage_gui_dict = {}
        for axis, val in ret_pos_dict.items():
            ax = axis.split('_')[0]
            stage_gui_dict[ax] = val
        self.stage_gui_controller.set_position_silent(stage_gui_dict)

    def update_event(self):
        r"""Update the waveforms in the View."""
        while True:
            event, value = self.event_queue.get()
            if event == 'waveform':
                self.waveform_tab_controller.plot_waveforms2(value, self.configuration.DAQParameters['sample_rate'])
            elif event == 'stop':
                break<|MERGE_RESOLUTION|>--- conflicted
+++ resolved
@@ -159,14 +159,10 @@
                                                                    self.verbose,
                                                                    configuration_controller)
 
-<<<<<<< HEAD
         # Stage Controller
         self.stage_gui_controller = Stage_GUI_Controller(self.view.stage_control.stage_control_tab,  
                                                          self.view,
                                                          self.camera_view_controller.canvas,
-=======
-        self.stage_gui_controller = Stage_GUI_Controller(self.view.stage_control.stage_control_tab,
->>>>>>> 4bd42bd6
                                                          self,
                                                          self.verbose,
                                                          configuration_controller)
