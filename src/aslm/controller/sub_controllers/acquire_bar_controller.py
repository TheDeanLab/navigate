--- conflicted
+++ resolved
@@ -73,10 +73,6 @@
         self.view.acquire_btn.config(command=self.launch_popup_window)
         self.view.pull_down.bind('<<ComboboxSelected>>',self.update_microscope_mode)
         self.view.exit_btn.config(command=self.exit_program)
-<<<<<<< HEAD
-        
-=======
->>>>>>> ef3d79cc
         self.parent_view = parent_view
 
     def progress_bar(self,
@@ -266,7 +262,6 @@
             Imaging Mode.
         """
         self.mode = self.mode_dict[self.view.pull_down.get()]
-<<<<<<< HEAD
         if self.mode not in ["z-stack", "projection"]: 
             self.parent_view.stack_acq_frame.step_size_spinbox['state'] = "disabled"
             self.parent_view.stack_acq_frame.start_pos_spinbox['state'] = "disabled"
@@ -277,15 +272,6 @@
             self.parent_view.stack_acq_frame.start_pos_spinbox['state'] = "normal"
             self.parent_view.stack_acq_frame.end_pos_spinbox['state'] = "normal"
             self.parent_view.stack_acq_frame.slice_spinbox['state'] = "normal"
-=======
-        if self.mode in ["live", "Alignment"]: # need to get alignment
-            self.parent_view.stack_timepoint_frame.save_check['state'] = "disabled"
-            self.parent_view.stack_timepoint_frame.exp_time_spinbox['state'] = "disabled"
-            self.parent_view.stack_timepoint_frame.stack_acq_spinbox['state'] = "disabled"
-            self.parent_view.stack_timepoint_frame.stack_pause_spinbox['state'] = "disabled"
-            self.parent_view.stack_timepoint_frame.timepoint_interval_spinbox['state'] = "disabled"
-            self.parent_view.stack_timepoint_frame.total_time_spinval['state'] = "disabled"
->>>>>>> ef3d79cc
         self.show_verbose_info("The Microscope State is now:", self.get_mode())
 
     def update_file_type(self,
