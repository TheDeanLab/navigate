"""
ASLM sub-controller for the acquire popup window.
When the mode is changed, we need to communicate this to the central controller.
Central controller then communicates these changes to the channel_setting_controller.

Copyright (c) 2021-2022  The University of Texas Southwestern Medical Center.
All rights reserved.

Redistribution and use in source and binary forms, with or without
modification, are permitted for academic and research use only (subject to the limitations in the disclaimer below)
provided that the following conditions are met:

     * Redistributions of source code must retain the above copyright notice,
     this list of conditions and the following disclaimer.

     * Redistributions in binary form must reproduce the above copyright
     notice, this list of conditions and the following disclaimer in the
     documentation and/or other materials provided with the distribution.

     * Neither the name of the copyright holders nor the names of its
     contributors may be used to endorse or promote products derived from this
     software without specific prior written permission.

NO EXPRESS OR IMPLIED LICENSES TO ANY PARTY'S PATENT RIGHTS ARE GRANTED BY
THIS LICENSE. THIS SOFTWARE IS PROVIDED BY THE COPYRIGHT HOLDERS AND
CONTRIBUTORS "AS IS" AND ANY EXPRESS OR IMPLIED WARRANTIES, INCLUDING, BUT NOT
LIMITED TO, THE IMPLIED WARRANTIES OF MERCHANTABILITY AND FITNESS FOR A
PARTICULAR PURPOSE ARE DISCLAIMED. IN NO EVENT SHALL THE COPYRIGHT HOLDER OR
CONTRIBUTORS BE LIABLE FOR ANY DIRECT, INDIRECT, INCIDENTAL, SPECIAL,
EXEMPLARY, OR CONSEQUENTIAL DAMAGES (INCLUDING, BUT NOT LIMITED TO,
PROCUREMENT OF SUBSTITUTE GOODS OR SERVICES; LOSS OF USE, DATA, OR PROFITS; OR
BUSINESS INTERRUPTION) HOWEVER CAUSED AND ON ANY THEORY OF LIABILITY, WHETHER
IN CONTRACT, STRICT LIABILITY, OR TORT (INCLUDING NEGLIGENCE OR OTHERWISE)
ARISING IN ANY WAY OUT OF THE USE OF THIS SOFTWARE, EVEN IF ADVISED OF THE
POSSIBILITY OF SUCH DAMAGE.
"""
import sys
from aslm.controller.sub_controllers.gui_controller import GUI_Controller
from aslm.view.main_window_content.acquire_bar_frame.acquire_popup import Acquire_PopUp as acquire_popup

import logging
from pathlib import Path
# Logger Setup
p = __name__.split(".")[1]
logger = logging.getLogger(p)


class Acquire_Bar_Controller(GUI_Controller):
<<<<<<< HEAD
    def __init__(self, view, parent_view, parent_controller, verbose=False):
=======
    def __init__(self,
                 view,
                 parent_controller,
                 verbose=False):
>>>>>>> 4a4c04b6
        super().__init__(view, parent_controller, verbose)

        # acquisition image mode variable
        self.mode = 'live'
        self.is_save = False
        self.saving_settings = {
            'root_directory': 'E:\\',
            'save_directory': '',
            'user': '',
            'tissue': '',
            'celltype': '',
            'label': '',
            'file_type': ''
        }

        self.mode_dict = { 
            'Continuous Scan': 'live',
            'Z-Stack': 'z-stack',
            'Single Acquisition': 'single',
            'Projection': 'projection'
        }  #need to add alignment here

        # gui event bind
        self.view.acquire_btn.config(command=self.launch_popup_window)
        self.view.pull_down.bind('<<ComboboxSelected>>',self.update_microscope_mode)
        self.view.exit_btn.config(command=self.exit_program)
        self.parent_view = parent_view

    def progress_bar(self,
                     images_received,
                     microscope_state,
                     mode,
                     stop=False):
        r"""Update progress bars.

        Parameters
        ----------
        microscope_state : dict
            State of the microscope.  Positions, channels, z-steps, etc.
        mode : str
            Imaging mode.  'live', 'z-stack', ...
        images_received : int
            Number of images received in the controller.
        stop : bool
            Stop flag to set back to 0.
        """

        if images_received == 0:
            if mode == 'continuous':
                # Set to Indeterminate mode.
                self.view.CurAcq['mode'] = 'indeterminate'
                self.view.OvrAcq['mode'] = 'indeterminate'
            else:
                # Set to Determinate mode and initialize at zero.
                stack_index = 0
                self.view.CurAcq['mode'] = 'determinate'
                self.view.OvrAcq['mode'] = 'determinate'
                self.view.CurAcq['value'] = 0
                self.view.OvrAcq['value'] = 0

        # Calculate the number of images anticipated.
        number_of_channels = len([channel[-1] for channel in microscope_state['channels'].keys()])
        number_of_timepoints = int(microscope_state['timepoints'])

        # Multiposition
        if microscope_state['is_multiposition'] == False:
             number_of_positions = 1
        else:
            number_of_positions = len(microscope_state['stage_positions'])

        if mode == 'single':
            number_of_slices = 1
        elif mode == 'live':
            number_of_slices = 1
        elif mode == 'projection':
            number_of_slices = 1
        elif mode == 'z-stack':
            number_of_slices = microscope_state['number_z_steps']

        top_anticipated_images = number_of_slices
        bottom_anticipated_images = number_of_channels * \
                                    number_of_slices * \
                                    number_of_timepoints * \
                                    number_of_positions

        if images_received > 0:
            # Update progress bars according to imaging mode.
            if stop is False:
                if mode == 'live':
                    self.view.CurAcq.start()
                    self.view.OvrAcq.start()

                elif mode == 'z-stack':
                    top_percent_complete = 100 * (images_received / top_anticipated_images)
                    self.view.CurAcq['value'] = top_percent_complete % 100
                    bottom_anticipated_images = 100 * (images_received / bottom_anticipated_images)
                    self.view.OvrAcq['value'] = bottom_anticipated_images

                elif mode == 'single':
                    top_percent_complete = 100 * (images_received / top_anticipated_images)
                    self.view.CurAcq['value'] = top_percent_complete
                    self.view.OvrAcq['value'] = top_percent_complete

                elif mode == 'projection':
                    pass

            elif stop is True:
                self.stop_progress_bar()

    def stop_progress_bar(self):
        r"""Stop moving the continuous progress bar."""
        self.view.CurAcq.stop()
        self.view.OvrAcq.stop()

    def set_mode(self,
                 mode):
        r"""Set imaging mode.

        Parameters
        ----------
        mode: str
            Mode could be: 'live', 'z-stack', 'single', 'projection'
        """
        self.mode = mode
        # update pull down combobox
        reverse_dict = dict(map(lambda v: (v[1], v[0]), self.mode_dict.items()))
        self.view.pull_down.set(reverse_dict[mode])
<<<<<<< HEAD
        self.show_verbose_info('image mode is set to', mode)
=======
        self.show_verbose_info('Image mode is set to', mode)
>>>>>>> 4a4c04b6

    def get_mode(self):
        r"""Get the current imaging mode.

        Returns
        -------
        mode : str
            Current imaging mode.
        """
        return self.mode

    def stop_acquire(self):
        r"""Stop the acquisition."""
        self.view.acquire_btn.configure(text='Acquire')

    def set_save_option(self,
                        is_save):
        r"""Set whether the image will be saved.

        Parameters
        ----------
        is_save : bool
            True if we will save the data.  False if we will not.
        """
        self.is_save = is_save
        self.show_verbose_info('set save data option:', is_save)

    def set_saving_settings(self,
                            saving_settings):
        r"""Set saving settings

        Parameters
        ----------
        saving_settings : dict
            Dictionary with root_directory, save_directory, user, etc. Reference to configuration.experiment.Saving.
        """
        # if value is None, set to ''
        for name in saving_settings:
            if saving_settings[name] is None:
                saving_settings[name] = ''
        self.saving_settings = saving_settings
        self.show_verbose_info('Set saving settings')

    def launch_popup_window(self):
        r"""Launches the Save Dialog Popup Window

        The popup window should only be launched if the microscope is set to save the data,
        with the exception of the continuous acquisition mode.
        The popup window provides the user with the opportunity to fill in fields that describe the experiment and
        also dictate the save path of the data in a standardized format.
        """
        if self.view.acquire_btn['text'] == 'Stop':
            # change the button to 'Acquire'
            self.view.acquire_btn.configure(text='Acquire')

            # tell the controller to stop acquire (continuous mode)
            self.parent_controller.execute('stop_acquire')

        elif self.is_save and self.mode != 'live':
            acquire_pop = acquire_popup(self.view)
            buttons = acquire_pop.get_buttons()  # This holds all the buttons in the popup
            widgets = acquire_pop.get_widgets()

            # Configure the button callbacks on the popup window
            buttons['Cancel'].config(command=lambda: acquire_pop.popup.dismiss(self.verbose))
            buttons['Done'].config(command=lambda: self.launch_acquisition(acquire_pop))

            # Configure drop down callbacks, will update save settings when file type is changed
            file_type = widgets['file_type'].get_variable()
            file_type.trace_add('write', lambda *args: self.update_file_type(file_type))

            initialize_popup_window(acquire_pop, self.saving_settings)

        else:
            self.view.acquire_btn.configure(text='Stop')
            self.parent_controller.execute('acquire')

    def update_microscope_mode(self,
                               *args):
        r"""Gets the state of the pull-down menu and tells the central controller

        Parameters
        ----------
        args : str
            Imaging Mode.
        """
        self.mode = self.mode_dict[self.view.pull_down.get()]
<<<<<<< HEAD
        if self.mode in ["live", "Alignment"]: # need to get alignment
            self.parent_view.stack_timepoint_frame.save_check['state'] = "disabled"
            self.parent_view.stack_timepoint_frame.exp_time_spinbox['state'] = "disabled"
            self.parent_view.stack_timepoint_frame.stack_acq_spinbox['state'] = "disabled"
            self.parent_view.stack_timepoint_frame.stack_pause_spinbox['state'] = "disabled"
            self.parent_view.stack_timepoint_frame.timepoint_interval_spinbox['state'] = "disabled"
            self.parent_view.stack_timepoint_frame.total_time_spinval['state'] = "disabled"
=======
>>>>>>> 4a4c04b6
        self.show_verbose_info("The Microscope State is now:", self.get_mode())

    def update_file_type(self,
                         file_type):
        r"""Updates the file type when the drop down in save dialog is changed.

        Parameters
        ----------
        file_type : str
            File type.
        """
        self.saving_settings['file_type'] = file_type.get()

    def launch_acquisition(self,
                           popup_window):
        r"""Launch the Acquisition.

        Once the popup window has been filled out, we first create the save path using the create_save_path function.
        This automatically removes spaces and replaces them with underscores.
        Then it makes the directory.
        Thereafter, the experiment is ready to go.

        Parameters
        ----------
        popup_window : object
            Instance of the popup save dialog.
        """
        # update saving settings according to user's input
        self.update_saving_settings(popup_window)

        # Verify user's input is non-zero.
        is_valid = self.saving_settings['user'] and self.saving_settings['tissue'] \
            and self.saving_settings['celltype'] and self.saving_settings['label']

        if is_valid:
            # tell central controller, save the image/data
            self.parent_controller.execute(
                'acquire_and_save', self.saving_settings)

            # Close the window
            popup_window.popup.dismiss(self.verbose)

            # We are now acquiring
            self.view.acquire_btn.configure(text='Stop')

    def exit_program(self):
        r"""Exit Button

        Quits the software.
        """
        self.show_verbose_info("Exiting Program")
        # call the central controller to stop all the threads
        self.parent_controller.execute('exit')
        sys.exit()

    def update_saving_settings(self, popup_window):
        r"""Gets the entries from the popup save dialog and overwrites the saving_settings dictionary."""
        popup_vals = popup_window.get_variables()
        for name in popup_vals:
            # remove leading and tailing whitespaces
            self.saving_settings[name] = popup_vals[name].strip()


def initialize_popup_window(popup_window,
                            values):
    """This function initializes the popup window

    Parameters
    ----------
    popup_window : object
        Instance of the popup save dialog.
    values : dict
        {'root_directory':, 'save_directory':, 'user':, 'tissue':,'celltype':,'label':, 'file_type':}
    """
    popup_vals = popup_window.get_widgets()
    for name in values:
        if popup_vals.get(name, None):
            popup_vals[name].set(values[name])<|MERGE_RESOLUTION|>--- conflicted
+++ resolved
@@ -46,14 +46,7 @@
 
 
 class Acquire_Bar_Controller(GUI_Controller):
-<<<<<<< HEAD
     def __init__(self, view, parent_view, parent_controller, verbose=False):
-=======
-    def __init__(self,
-                 view,
-                 parent_controller,
-                 verbose=False):
->>>>>>> 4a4c04b6
         super().__init__(view, parent_controller, verbose)
 
         # acquisition image mode variable
@@ -181,11 +174,7 @@
         # update pull down combobox
         reverse_dict = dict(map(lambda v: (v[1], v[0]), self.mode_dict.items()))
         self.view.pull_down.set(reverse_dict[mode])
-<<<<<<< HEAD
         self.show_verbose_info('image mode is set to', mode)
-=======
-        self.show_verbose_info('Image mode is set to', mode)
->>>>>>> 4a4c04b6
 
     def get_mode(self):
         r"""Get the current imaging mode.
@@ -273,7 +262,6 @@
             Imaging Mode.
         """
         self.mode = self.mode_dict[self.view.pull_down.get()]
-<<<<<<< HEAD
         if self.mode in ["live", "Alignment"]: # need to get alignment
             self.parent_view.stack_timepoint_frame.save_check['state'] = "disabled"
             self.parent_view.stack_timepoint_frame.exp_time_spinbox['state'] = "disabled"
@@ -281,8 +269,6 @@
             self.parent_view.stack_timepoint_frame.stack_pause_spinbox['state'] = "disabled"
             self.parent_view.stack_timepoint_frame.timepoint_interval_spinbox['state'] = "disabled"
             self.parent_view.stack_timepoint_frame.total_time_spinval['state'] = "disabled"
-=======
->>>>>>> 4a4c04b6
         self.show_verbose_info("The Microscope State is now:", self.get_mode())
 
     def update_file_type(self,
