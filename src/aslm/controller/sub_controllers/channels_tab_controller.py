--- conflicted
+++ resolved
@@ -100,7 +100,7 @@
         self.focus_origin = 0
 
         # laser/stack cycling variable
-        self.stack_cycling_val = self.view.stack_acq_frame.cycling_options
+        self.stack_cycling_val = self.view.stack_cycling_frame.cycling_options
         # laser/stack cycling event binds
         self.stack_cycling_val.trace_add('write', self.update_cycling_setting)
 
@@ -133,7 +133,7 @@
         # This function initializes widgets and gets other necessary configuration
         """
         self.set_channel_num(config.configuration.GUIParameters['number_of_channels'])
-        self.view.stack_acq_frame.cycling_pull_down['values'] = ['Per Z', 'Per Stack']
+        self.view.stack_cycling_frame.cycling_pull_down['values'] = ['Per Z', 'Per Stack']
         self.stage_velocity = config.configuration.StageParameters['velocity']
         self.filter_wheel_delay = config.configuration.FilterWheelParameters['filter_wheel_delay']
         self.channel_setting_controller.initialize(config)
@@ -247,11 +247,7 @@
         self.view.stack_timepoint_frame.stack_pause_spinbox['state'] = state
         self.view.stack_timepoint_frame.exp_time_spinbox['state'] = state
 
-<<<<<<< HEAD
-        self.view.stack_acq_frame.cycling_pull_down['state'] = 'readonly' if state=='normal' else state
-=======
         self.view.stack_cycling_frame.cycling_pull_down['state'] = 'readonly' if state == 'normal' else state
->>>>>>> 080883e3
 
         self.show_verbose_info('acquisition mode has been changed to', mode)
 
