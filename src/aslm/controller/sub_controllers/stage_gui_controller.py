--- conflicted
+++ resolved
@@ -38,11 +38,7 @@
 
 
 class Stage_GUI_Controller(GUI_Controller):
-<<<<<<< HEAD
-    def __init__(self, view, parent_view, canvas, parent_controller, verbose=False, configuration_controller=None):
-=======
     def __init__(self, view, main_view, canvas, parent_controller, verbose=False, configuration_controller=None):
->>>>>>> 0e07e43a
         super().__init__(view, parent_controller, verbose)
 
         self.main_view = main_view
@@ -74,14 +70,10 @@
             'theta': 10000,
             'f': 10000
         }
+
         # variables
         self.widget_vals = self.view.get_variables()
-<<<<<<< HEAD
-                #binding mouse wheel event on camera viewcanvas")
-                
-=======
-
->>>>>>> 0e07e43a
+
         # gui event bind
         buttons = self.view.get_buttons()
         for k in buttons:
@@ -105,46 +97,6 @@
 
         if configuration_controller:
             self.initialize(configuration_controller)
-        #binding mouse wheel event on camera view
-        self.count = 0
-        self.mouse_scrolls = 0
-        self.canvas = canvas
-        self.canvas.bind("<Enter>", self.on_enter)
-        self.canvas.bind("<Leave>", self.on_leave)
-        #WASD key movement
-        self.parent_view.root.bind("<Key>", self.key_press)
-   
-def on_enter(self, event):
-    self.canvas.bind("<MouseWheel>", self.update_position)
-
-def on_leave(self, event):
-    self.count = 0
-    self.mouse_scrolls = 0
-
-def update_position(self, event):
-    self.mouse_scrolls += 1
-    if self.mouse_scrolls % 2 == 0:
-        position_o = self.get_position()
-        self.count += event.delta
-        updated_position = position_o
-        updated_position["f"] += self.count
-        self.set_position(updated_position)
-    
-def key_press(self, event):
-    char = event.char
-    position_o = self.get_position()
-    current_position = position_o
-    x_increment = self.widget_vals["x_step"].get()
-    y_increment = self.widget_vals["y_step"].get()
-    if char.lower() == "w":
-        current_position['y'] += y_increment
-    elif char.lower() == "a":
-        current_position['x'] -= x_increment
-    elif char.lower() == "s":
-        current_position['y'] -= y_increment
-    elif char.lower() == "d":
-        current_position['x'] += x_increment
-    self.stage_gui_controller.set_position(current_position)
 
         # binding mouse wheel event on camera view
         # self.canvas.bind("<Enter>", self.on_enter)
@@ -200,7 +152,7 @@
             widgets[axis].widget.max = self.position_max[axis]
 
         # set step limits
-        for k in ['x_step', 'y_step', 'z_step', 'theta_step', 'f_step']:
+        for k in ['xy_step', 'z_step', 'theta_step', 'f_step']:
             widgets[k].widget.configure(from_=config.configuration.GUIParameters['stage'][k]['min'])
             widgets[k].widget.configure(to=config.configuration.GUIParameters['stage'][k]['max'])
             widgets[k].widget.configure(increment=config.configuration.GUIParameters['stage'][k]['step'])
@@ -258,7 +210,7 @@
         
         # get step value
         try:
-            for axis in ['x', 'y', 'z', 'theta', 'f']:
+            for axis in ['xy', 'z', 'theta', 'f']:
                 setting_dict[axis+'_step'] = self.widget_vals[axis+'_step'].get()
         except:
             return False
@@ -332,7 +284,10 @@
             Function for setting desired stage positions in the View.
         """
         position_val = self.widget_vals[axis]
-        step_val = self.widget_vals[axis+'_step']
+        if axis == 'x' or axis == 'y':
+            step_val = self.widget_vals['xy_step']
+        else:
+            step_val = self.widget_vals[axis+'_step']
 
         def handler():
             # guarantee stage won't move out of limits
@@ -363,7 +318,10 @@
             Function for setting desired stage positions in the View.
         """
         position_val = self.widget_vals[axis]
-        step_val = self.widget_vals[axis+'_step']
+        if axis == 'x' or axis == 'y':
+            step_val = self.widget_vals['xy_step']
+        else:
+            step_val = self.widget_vals[axis+'_step']
 
         def handler():
             # guarantee stage won't move out of limits
@@ -466,8 +424,4 @@
 
             self.show_verbose_info('Stage position changed')
         
-        return handler
-
-
-
- +        return handler