"""Copyright (c) 2021-2022  The University of Texas Southwestern Medical Center.
All rights reserved.

Redistribution and use in source and binary forms, with or without
modification, are permitted for academic and research use only (subject to the limitations in the disclaimer below)
provided that the following conditions are met:

     * Redistributions of source code must retain the above copyright notice,
     this list of conditions and the following disclaimer.

     * Redistributions in binary form must reproduce the above copyright
     notice, this list of conditions and the following disclaimer in the
     documentation and/or other materials provided with the distribution.

     * Neither the name of the copyright holders nor the names of its
     contributors may be used to endorse or promote products derived from this
     software without specific prior written permission.

NO EXPRESS OR IMPLIED LICENSES TO ANY PARTY'S PATENT RIGHTS ARE GRANTED BY
THIS LICENSE. THIS SOFTWARE IS PROVIDED BY THE COPYRIGHT HOLDERS AND
CONTRIBUTORS "AS IS" AND ANY EXPRESS OR IMPLIED WARRANTIES, INCLUDING, BUT NOT
LIMITED TO, THE IMPLIED WARRANTIES OF MERCHANTABILITY AND FITNESS FOR A
PARTICULAR PURPOSE ARE DISCLAIMED. IN NO EVENT SHALL THE COPYRIGHT HOLDER OR
CONTRIBUTORS BE LIABLE FOR ANY DIRECT, INDIRECT, INCIDENTAL, SPECIAL,
EXEMPLARY, OR CONSEQUENTIAL DAMAGES (INCLUDING, BUT NOT LIMITED TO,
PROCUREMENT OF SUBSTITUTE GOODS OR SERVICES; LOSS OF USE, DATA, OR PROFITS; OR
BUSINESS INTERRUPTION) HOWEVER CAUSED AND ON ANY THEORY OF LIABILITY, WHETHER
IN CONTRACT, STRICT LIABILITY, OR TORT (INCLUDING NEGLIGENCE OR OTHERWISE)
ARISING IN ANY WAY OUT OF THE USE OF THIS SOFTWARE, EVEN IF ADVISED OF THE
POSSIBILITY OF SUCH DAMAGE.

"""
# Standard Library Imports
import argparse
from pathlib import Path
import tkinter as tk
import platform
from aslm.log_files.log_functions import log_setup
from aslm.config import get_configuration_paths

# Local Imports
from aslm.controller.aslm_controller import ASLM_controller as Controller


def main():
    r"""Multiscale ASLM Microscope Software.
    Microscope control software built in a Model-View-Controller architecture.
    Provides control of cameras, data acquisition cards, filter wheels, lasers
    stages, voice coils, and zoom servos.

    Parameters
    ----------
    *args : iterable
        --synthetic_hardware
        --sh
        --debug
        --CPU
        --config_file
        --experiment_file
        --etl_const_file
        --restful_config_file
        --logging_config

    Examples
    --------
    python main.py --synthetic_hardware
    """

<<<<<<< HEAD
    # Specify the Default Configuration File Directories (located in src/config)
    base_directory = Path(__file__).resolve().parent
    configuration_directory = Path.joinpath(base_directory, 'config')

    # Full file paths.
    configuration_path = Path.joinpath(configuration_directory, 'configuration.yml')
    experiment_path = Path.joinpath(configuration_directory, 'experiment.yml')
    etl_constants_path = Path.joinpath(configuration_directory, 'etl_constants.yml')
    rest_api_path = Path.joinpath(configuration_directory, 'rest_api_config.yml')
=======
    # Specify the Default Configuration paths
    configuration_path, experiment_path, etl_constants_path = get_configuration_paths()
>>>>>>> a2507681

    # Parse command line arguments
    parser = argparse.ArgumentParser(description='Multiscale Microscope Command Line Arguments')
    input_args = parser.add_argument_group('Input Arguments')

    input_args.add_argument('-sh', '--synthetic_hardware',
                            required=False,
                            default=False,
                            action='store_true',
                            help='Synthetic Hardware - '
                                 'Allows launching of the software without the physical devices attached.')

    input_args.add_argument('-d', '--debug',
                            required=False,
                            default=False,
                            action='store_true',
                            help='Enables debugging tool menu to be accessible.')

    input_args.add_argument('--CPU',
                            required=False,
                            default=False,
                            action='store_true',
                            help='Forces software to use CPU for analytical operations.  '
                                 'Overrides the automatic selection of a CUDA GPU if it is present by TensorFlow.')

    # Non-Default Configuration and Experiment Input Arguments
    input_args.add_argument('--config_file',
                            type=Path,
                            required=False,
                            default=None,
                            help='Non-default path to the configuration.yml file.  \n'
                                 'This file sets the default global physical'
                                 'state of the microscope.  For example, number of lasers, number of cameras, '
                                 'digital I/O, analog I/O, etc.')

    input_args.add_argument('--experiment_file',
                            type=Path,
                            required=False,
                            default=None,
                            help='Non-default path to the experiment.yml file. \n'
                                 'This file sets the default user-specified '
                                 'physical state of the microscope. For example, how many channels, '
                                 'and what are their exposure time, filter position, laser, etc. ')

    input_args.add_argument('--etl_const_file',
                            type=Path,
                            required=False,
                            default=None,
                            help='Non-default path to the etl_constants.yml file.  \n'
                                 'This file specifies the wavelength- and zoom-specific amplitude and offset '
                                 'of the ETL waveform generation.')

    input_args.add_argument('--rest_api_file',
                            type=Path,
                            required=False,
                            default=None,
                            help='Non-default path to the rest_api_config.yml config file \n'
                                 'This file specifies urls of restful api services.')

    input_args.add_argument('--logging_config',
                            type=Path,
                            required=False,
                            default=None,
                            help='Non-default path to the logging.yml config file \n'
                                 'This file specifies how the logging will be performed.')

    #  Parse Arguments
    args = parser.parse_args()

    # If non-default configuration, experiment, or ETL constant file is provided as an input argument.
    # TODO: Possibly make sub-routine to check properties of file before loading.
    if args.config_file:
        assert args.config_file.exists(), "Configuration file Path {} not valid".format(args.config_file)
        configuration_path = args.config_file

    if args.experiment_file:
        assert args.experiment_file.exists(), "experiment_file file Path {} not valid".format(args.experiment_file)
        experiment_path = args.experiment_file

    if args.etl_const_file:
        assert args.etl_const_file.exists(), "etl_const_file Path {} not valid".format(args.etl_const_file)
        etl_constants_path = args.etl_const_file

    if args.rest_api_file:
        assert args.rest_api_file.exists(), "rest_api_file Path {} not valid".format(args.rest_api_file)
        rest_api_path = args.rest_api_file

    # Creating Loggers etc., they exist globally so no need to pass
    if args.logging_config:
        assert args.logging_config.exists(), "Logging Config Path {} not valid".format(args.logging_config)
        logging_path = args.logging_config

    log_setup('logging.yml')

    # Evaluate GPU Status for Analysis Routines
    use_gpu = False
    if args.CPU:
        # If user overrides GPU search, keep use_gpu flag as False.
        pass
    else:
        if platform.system() != 'Darwin':
            import tensorflow as tf
            number_GPUs = len(tf.config.list_physical_devices('GPU'))
            if number_GPUs > 0:
                use_gpu = True

    # Start the GUI
    root = tk.Tk()
    Controller(root,
               configuration_path,
               experiment_path,
               etl_constants_path,
               rest_api_path,
               use_gpu,
               args)
    root.mainloop()


if __name__ == '__main__':
    if platform.system() == 'Darwin':
        print("Apple OS Not Fully Supported. ",
              "Tensorflow and CuPy based analysis is not possible. ",
              "Please try Linux or Windows for this functionality")

    main()
<|MERGE_RESOLUTION|>--- conflicted
+++ resolved
@@ -66,20 +66,8 @@
     python main.py --synthetic_hardware
     """
 
-<<<<<<< HEAD
-    # Specify the Default Configuration File Directories (located in src/config)
-    base_directory = Path(__file__).resolve().parent
-    configuration_directory = Path.joinpath(base_directory, 'config')
-
-    # Full file paths.
-    configuration_path = Path.joinpath(configuration_directory, 'configuration.yml')
-    experiment_path = Path.joinpath(configuration_directory, 'experiment.yml')
-    etl_constants_path = Path.joinpath(configuration_directory, 'etl_constants.yml')
-    rest_api_path = Path.joinpath(configuration_directory, 'rest_api_config.yml')
-=======
     # Specify the Default Configuration paths
     configuration_path, experiment_path, etl_constants_path = get_configuration_paths()
->>>>>>> a2507681
 
     # Parse command line arguments
     parser = argparse.ArgumentParser(description='Multiscale Microscope Command Line Arguments')
