--- conflicted
+++ resolved
@@ -192,7 +192,6 @@
         # debug
         self.debug = Debug_Module(self, self.verbose)
 
-<<<<<<< HEAD
     def get_camera(self):
         """
         Get the currently-used camera, in the event there are multiple cameras.
@@ -220,10 +219,9 @@
                     break
 
         return cam
-=======
-        # Image Writer/Save functionality
-        self.image_writer = ImageWriter(self)
->>>>>>> 0481fac0
+
+    # Image Writer/Save functionality
+    self.image_writer = ImageWriter(self)
 
     def set_show_img_pipe(self, handler):
         """
