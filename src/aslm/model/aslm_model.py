--- conflicted
+++ resolved
@@ -43,21 +43,12 @@
 # Local Imports
 import aslm.model.aslm_device_startup_functions as startup_functions
 from aslm.model.aslm_model_config import Session as session
-<<<<<<< HEAD
-from aslm.controller.thread_pool import SynchronizedThreadPool
-from aslm.model.concurrency.concurrency_tools import ResultThread, SharedNDArray, ObjectInSubprocess
-=======
 from aslm.model.concurrency.concurrency_tools import ResultThread
->>>>>>> 6308eae7
 from aslm.model.model_features.autofocus import Autofocus
 from aslm.model.model_features.aslm_image_writer import ImageWriter
 
 # debug
 from aslm.model.aslm_debug_model import Debug_Module
-<<<<<<< HEAD
-
-=======
->>>>>>> 6308eae7
 
 
 class Model:
@@ -252,15 +243,10 @@
             channel_num = len(self.experiment.MicroscopeState['channels'].keys())
             if self.is_save:
                 self.experiment.Saving = kwargs['saving_info']
-<<<<<<< HEAD
                 #image_writer = ImageWriter(self)
                 #self.run_data_process(channel_num, data_func=image_writer.write_tiff)
                 #self.run_data_process(channel_num, data_func=image_writer.copy_to_zarr) still need to save to memory currently returning zarr array
-=======
-                image_writer = ImageWriter(self)
-                # self.run_data_process(channel_num, data_func=image_writer.write_tiff)
-                self.run_data_process(channel_num, data_func=image_writer.copy_to_zarr)
->>>>>>> 6308eae7
+
             else:
                 self.run_data_process(channel_num)
             self.end_acquisition()
