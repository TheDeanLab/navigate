--- conflicted
+++ resolved
@@ -224,16 +224,11 @@
         # send the serial command to the controller
         self.report_to_console(cmd)
         command = bytes(f"{cmd}\r", encoding="ascii")
-<<<<<<< HEAD
         try:
             self.serial_port.write(command)
         except SerialTimeoutException as e:
             print(f"Tiger Controller -- SerialTimeoutException: {e}")
             pass
-=======
-        self.serial_port.write(command)
-        self._last_cmd_send_time = time.perf_counter()
->>>>>>> b0a3e2de
         # print(f"Sent Command: {command.decode(encoding='ascii')}")
 
     def read_response(self) -> str:
