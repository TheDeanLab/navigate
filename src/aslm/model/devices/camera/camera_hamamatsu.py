--- conflicted
+++ resolved
@@ -104,13 +104,8 @@
         self.camera_parameters["y_pixels_min"] = self.min_image_height
         self.camera_parameters["x_pixels_step"] = self.step_image_width
         self.camera_parameters["y_pixels_step"] = self.step_image_height
-<<<<<<< HEAD
 
         #: object: Camera controller
-=======
-        print(self.step_image_width, self.step_image_height)
-
->>>>>>> c9991920
         _, speed_max, _ = self.camera_controller.get_property_range("readout_speed")
         if speed_max is not None:
             self.camera_controller.set_property_value("readout_speed", int(speed_max))
