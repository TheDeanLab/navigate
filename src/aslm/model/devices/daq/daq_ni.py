--- conflicted
+++ resolved
@@ -164,20 +164,12 @@
                     self.configuration["experiment"]["MicroscopeState"]["image_mode"]
                     == "confocal-projection"
                 ):
-<<<<<<< HEAD
-                    n_timepoints = self.configuration["experiment"]["MicroscopeState"]["timepoints"]
-                    n_timepoints *= self.configuration["experiment"]["MicroscopeState"][
-                        "n_plane"
-                    ]
-                    self.analog_output_tasks[board].timing.cfg_samp_clk_timing(
-=======
                     # n_timepoints = self.configuration["experiment"]["MicroscopeState"]["timepoints"]
                     # n_timepoints *= self.configuration["experiment"]["MicroscopeState"][
                     #     "n_plane"
                     # ]
                     n_plane = self.configuration['experiment']['MicroscopeState']['n_plane']
-                    self.analog_output_tasks[-1].timing.cfg_samp_clk_timing(
->>>>>>> b6ad9555
+                    self.analog_output_tasks[board].timing.cfg_samp_clk_timing(
                         rate=sample_rates[0],
                         sample_mode=nidaqmx.constants.AcquisitionType.FINITE,
                         samps_per_chan=int(self.n_sample * n_plane),
