--- conflicted
+++ resolved
@@ -52,7 +52,6 @@
         """
         Generates dictionary with same heirarchical structure as OME-XML. Useful for
         OME-TIFF and OME-XML.
-
         Returns
         -------
         ome_dict
@@ -102,16 +101,6 @@
 
         ome_dict["Image"]["Pixels"]["DimensionOrder"] = "XYZCT"
         z_steps = 1
-<<<<<<< HEAD
-        if self.configuration['experiment']['MicroscopeState']['image_mode'] == 'z-stack':
-            z_steps = int(self.configuration['experiment']['MicroscopeState']['number_z_steps'])
-            ome_dict['Image']['Pixels']['PhysicalSizeZ'] = float(self.configuration['experiment']['MicroscopeState']['step_size'])
-        elif self.configuration['experiment']['MicroscopeState']['image_mode'] == 'confocal-projection':
-            z_steps = int(self.configuration['experiment']['MicroscopeState']['n_plane'])
-            ome_dict['Image']['Pixels']['PhysicalSizeZ'] = (float(self.configuration['experiment']['MicroscopeState']['offset_end'])\
-                                                           - float(self.configuration['experiment']['MicroscopeState']['offset_start']))\
-                                                           /(z_steps - 1)
-=======
         if (
             self.configuration["experiment"]["MicroscopeState"]["image_mode"]
             == "z-stack"
@@ -122,7 +111,19 @@
             ome_dict["Image"]["Pixels"]["PhysicalSizeZ"] = float(
                 self.configuration["experiment"]["MicroscopeState"]["step_size"]
             )
->>>>>>> b9ae0c61
+        elif (
+            self.configuration["experiment"]["MicroscopeState"]["image_mode"]
+            == "confocal-projection"
+        ):
+            z_steps = int(
+                self.configuration["experiment"]["MicroscopeState"]["n_plane"]
+            )
+            ome_dict["Image"]["Pixels"]["PhysicalSizeZ"] = (
+                float(self.configuration["experiment"]["MicroscopeState"]["offset_end"])
+                - float(
+                    self.configuration["experiment"]["MicroscopeState"]["offset_start"]
+                )
+            ) / (z_steps - 1)
 
         ome_dict["Image"]["Pixels"]["SizeZ"] = z_steps
 
