--- conflicted
+++ resolved
@@ -1103,13 +1103,12 @@
             data_buffer[i].shared_memory.unlink()
         del data_buffer
 
-<<<<<<< HEAD
     def terminate(self):
         for microscope_name in self.microscopes:
             self.microscopes[microscope_name].terminate()
         for microscope_name in self.virtual_microscopes:
            self.virtual_microscopes[microscope_name].terminate()
-=======
+           
     def load_feature_list_from_file(self, filename, features):
         module = load_module_from_file(filename[filename.rindex("/")+1:], filename)
         for name in features:
@@ -1194,5 +1193,4 @@
         """
         if idx > 0 and idx <= len(self.feature_list):
             return convert_feature_list_to_str(self.feature_list[idx-1])
-        return ""
->>>>>>> dca57d3e
+        return ""