# Copyright (c) 2021-2022  The University of Texas Southwestern Medical Center.
# All rights reserved.

# Redistribution and use in source and binary forms, with or without
# modification, are permitted for academic and research use only (subject to the
# limitations in the disclaimer below) provided that the following conditions are met:

#      * Redistributions of source code must retain the above copyright notice,
#      this list of conditions and the following disclaimer.

#      * Redistributions in binary form must reproduce the above copyright
#      notice, this list of conditions and the following disclaimer in the
#      documentation and/or other materials provided with the distribution.

#      * Neither the name of the copyright holders nor the names of its
#      contributors may be used to endorse or promote products derived from this
#      software without specific prior written permission.

# NO EXPRESS OR IMPLIED LICENSES TO ANY PARTY'S PATENT RIGHTS ARE GRANTED BY
# THIS LICENSE. THIS SOFTWARE IS PROVIDED BY THE COPYRIGHT HOLDERS AND
# CONTRIBUTORS "AS IS" AND ANY EXPRESS OR IMPLIED WARRANTIES, INCLUDING, BUT NOT
# LIMITED TO, THE IMPLIED WARRANTIES OF MERCHANTABILITY AND FITNESS FOR A
# PARTICULAR PURPOSE ARE DISCLAIMED. IN NO EVENT SHALL THE COPYRIGHT HOLDER OR
# CONTRIBUTORS BE LIABLE FOR ANY DIRECT, INDIRECT, INCIDENTAL, SPECIAL,
# EXEMPLARY, OR CONSEQUENTIAL DAMAGES (INCLUDING, BUT NOT LIMITED TO,
# PROCUREMENT OF SUBSTITUTE GOODS OR SERVICES; LOSS OF USE, DATA, OR PROFITS; OR
# BUSINESS INTERRUPTION) HOWEVER CAUSED AND ON ANY THEORY OF LIABILITY, WHETHER
# IN CONTRACT, STRICT LIABILITY, OR TORT (INCLUDING NEGLIGENCE OR OTHERWISE)
# ARISING IN ANY WAY OUT OF THE USE OF THIS SOFTWARE, EVEN IF ADVISED OF THE
# POSSIBILITY OF SUCH DAMAGE.
#

# Standard Library Imports
import threading
import logging
import multiprocessing as mp

# Third Party Imports

# Local Imports
from aslm.model.concurrency.concurrency_tools import SharedNDArray
from aslm.model.features.autofocus import Autofocus
from aslm.model.features.image_writer import ImageWriter
from aslm.model.features.common_features import (
    ChangeResolution,
    Snap,
    ZStackAcquisition,
    FindTissueSimple2D,
    PrepareNextChannel,
    LoopByCount,
    ConProAcquisition,
)
from aslm.model.features.feature_container import load_features
from aslm.model.features.restful_features import IlastikSegmentation
from aslm.model.features.volume_search import VolumeSearch
from aslm.log_files.log_functions import log_setup
from aslm.tools.common_dict_tools import update_stage_dict
from aslm.model.device_startup_functions import load_devices
from aslm.model.microscope import Microscope


# Logger Setup
p = __name__.split(".")[1]


class Model:
    """ASLM Model Class

    Model for Model-View-Controller Software Architecture.

    Attributes
    ----------
    USE_GPU : bool
        Flag for whether or not to leverage CUDA analysis engine.
    args : str
        ...
    configuration_path : str
        File path for the global configuration of the microscope
    experiment_path : str
        File path for the experiment configuration of the microscope
    event_queue : ...
        ...

    Methods
    -------
    update_data_buffer()
    get_data_buffer()
    create_pipe()
    release_pipe()
    run_command()
    move_stage()
    end_acquisition()
    run_data_process()
    get_readout_time()
    prepare_acquisition()
    run_single_channel_acquisition()
    run_single_acquisition()
    snap_image()
    run_live_acquisition()
    run_z_stack_acquisition()
    run_single_channel_acquisition_with_features()
    """

    def __init__(self, USE_GPU, args, configuration=None, event_queue=None):

        log_setup("model_logging.yml")
        self.logger = logging.getLogger(p)

        # Loads the YAML file for all of the microscope parameters
        self.configuration = configuration

        devices_dict = load_devices(configuration, args.synthetic_hardware)
        self.virtual_microscopes = {}
        self.microscopes = {}
        for microscope_name in configuration["configuration"]["microscopes"].keys():
            self.microscopes[microscope_name] = Microscope(
                microscope_name, configuration, devices_dict, args.synthetic_hardware
            )
        self.active_microscope = None
        self.active_microscope_name = None
        self.get_active_microscope()

        # Acquisition Housekeeping
        self.imaging_mode = None
        self.image_count = 0
        self.acquisition_count = 0
        self.total_acquisition_count = None
        self.total_image_count = None
        self.current_filter = "Empty"
        self.current_laser = "488nm"
        self.current_laser_index = 1
        self.current_exposure_time = 0  # milliseconds
        self.pre_exposure_time = 0  # milliseconds
        self.camera_line_interval = 9.7e-6  # s
        self.start_time = None
        self.data_buffer = None
        self.img_width = int(
            self.configuration["configuration"]["microscopes"][
                self.active_microscope_name
            ]["camera"]["x_pixels"]
        )
        self.img_height = int(
            self.configuration["configuration"]["microscopes"][
                self.active_microscope_name
            ]["camera"]["y_pixels"]
        )
        self.data_buffer_positions = None
        self.is_acquiring = False

        # Autofocusing
        self.f_position = None
        self.max_entropy = None
        self.focus_pos = None

        # Threads
        self.signal_thread = None
        self.data_thread = None

        # show image function/pipe handler
        self.show_img_pipe = None

        # Plot Pipe handler
        self.plot_pipe = None

        # waveform queue
        self.event_queue = event_queue

        # frame signal id
        self.frame_id = 0

        # flags
        self.autofocus_on = False  # autofocus
        self.is_live = False  # need to clear up data buffer after acquisition
        self.is_save = False  # save data
        self.stop_acquisition = False  # stop signal and data threads
        self.stop_send_signal = False  # stop signal thread

        self.pause_data_event = threading.Event()
        self.pause_data_ready_lock = threading.Lock()
        self.ask_to_pause_data_thread = False

        # data buffer for image frames
        self.number_of_frames = self.configuration["experiment"]["CameraParameters"][
            "databuffer_size"
        ]
        self.update_data_buffer(self.img_width, self.img_height)

        # Image Writer/Save functionality
        self.image_writer = None

        # feature list
        # TODO: put it here now
        self.feature_list = []
        # automatically switch resolution
        self.feature_list.append(
            [
                [{"name": ChangeResolution, "args": ("1x",)}, {"name": Snap}],
                [{"name": ChangeResolution, "args": ("high",)}, {"name": Snap}],
            ]
        )
        # z stack acquisition
        self.feature_list.append([{"name": ZStackAcquisition}])
        # threshold and tile
        self.feature_list.append([{"name": FindTissueSimple2D}])
        # Ilastik segmentation
        self.feature_list.append([{"name": IlastikSegmentation}])
        # volume search
        self.feature_list.append(
            [
                {
                    "name": VolumeSearch,
                    "args": (
                        "Mesoscale",
                        "6x",
                    ),
                }
            ]
        )

        self.acquisition_modes_feature_setting = {
            "single": [{"name": PrepareNextChannel}],
            "live": [
                (
                    {"name": PrepareNextChannel},
                    {
                        "name": LoopByCount,
                        "args": ("experiment.MicroscopeState.selected_channels",),
                    },
                )
            ],
            "z-stack": [
                (
                    {"name": ZStackAcquisition},
                    {
                        "name": LoopByCount,
                        "args": ("experiment.MicroscopeState.timepoints",),
                    },
                )
            ],
            "projection": [{"name": PrepareNextChannel}],
<<<<<<< HEAD
            "customized": [],
=======
            "confocal-projection" : [{"name": PrepareNextChannel}, {"name": ConProAcquisition}],
            "customized": []
>>>>>>> 7d92d6df
        }

    def update_data_buffer(self, img_width=512, img_height=512):
        """Update the Data Buffer

        Parameters
        ----------
        img_width : int
            Number of active pixels in the x-dimension.
        img_height : int
            Number of active pixels in the y-dimension.
        """
        self.data_buffer = [
            SharedNDArray(shape=(img_height, img_width), dtype="uint16")
            for i in range(self.number_of_frames)
        ]
        self.img_width = img_width
        self.img_height = img_height
        self.data_buffer_positions = SharedNDArray(
            shape=(self.number_of_frames, 5), dtype=float
        )  # z-index, x, y, z, theta, f
        for microscope_name in self.microscopes:
            self.microscopes[microscope_name].update_data_buffer(
                img_width, img_height, self.data_buffer, self.number_of_frames
            )

    def get_data_buffer(self, img_width=512, img_height=512):
        """Get the data buffer.

        If the number of active pixels in x and y changes, updates the data buffer and
        returns newly-sized buffer.

        Parameters
        ----------
        img_height : int
            Number of active pixels in the x-dimension.
        img_width : int
            Number of active pixels in the y-dimension.

        Returns
        -------
        data_buffer : SharedNDArray
            Shared memory object.
        """
        if img_width != self.img_width or img_height != self.img_height:
            self.update_data_buffer(img_width, img_height)
        return self.data_buffer

    def create_pipe(self, pipe_name):
        """Create a data pipe.

        Creates a pair of connection objects connected by a pipe which by default is
        duplex (two-way)

        Parameters
        ----------
        pipe_name : str
            Name of pipe to create.

        Returns
        -------
        end1 : object
            Connection object.
        """
        self.release_pipe(pipe_name)
        end1, end2 = mp.Pipe()
        setattr(self, pipe_name, end2)
        return end1

    def release_pipe(self, pipe_name):
        """Close a data pipe.

        Parameters
        ----------
        pipe_name : str
            Name of pipe to close.
        """
        if hasattr(self, pipe_name):
            pipe = getattr(self, pipe_name)
            if pipe:
                pipe.close()
            delattr(self, pipe_name)

    def get_active_microscope(self):
        """Get the active microscope.

        Returns
        -------
        microscope : Microscope
            Active microscope.
        """

        self.active_microscope_name = self.configuration["experiment"][
            "MicroscopeState"
        ]["microscope_name"]
        self.active_microscope = self.microscopes[self.active_microscope_name]
        return self.active_microscope

    def get_offset_variance_maps(self):
        """Get the offset variance maps.

        Returns
        -------
        offset_variance_maps : dict
            Offset variance maps.
        """

        return self.active_microscope.camera.get_offset_variance_maps()

    def run_command(self, command, *args, **kwargs):
        """Receives commands from the controller.

        Parameters
        ----------
        command : str
            Type of command to run.
        *args : list
            List of arguments to pass to the command.
        **kwargs : dict
            Dictionary of keyword arguments to pass to the command.
        """
        logging.info("ASLM Model - Received command from controller:", command, args)
        if not self.data_buffer:
            logging.debug("ASLM Model - Shared Memory Buffer Not Set Up.")
            return

        if command == "acquire":
            self.is_acquiring = True
            self.imaging_mode = self.configuration["experiment"]["MicroscopeState"][
                "image_mode"
            ]
            self.is_save = self.configuration["experiment"]["MicroscopeState"][
                "is_save"
            ]
            self.prepare_acquisition()
            # load features
            if self.imaging_mode == "customized":
                if self.addon_feature is None:
                    self.addon_feature = self.acquisition_modes_feature_setting[
                        "single"
                    ]
                self.signal_container, self.data_container = load_features(
                    self, self.addon_feature
                )
            else:
                self.signal_container, self.data_container = load_features(
                    self, self.acquisition_modes_feature_setting[self.imaging_mode]
                )

            if self.imaging_mode == "single":
                self.configuration["experiment"]["MicroscopeState"][
                    "stack_cycling_mode"
                ] = "per_z"

            if self.imaging_mode == "projection":
                self.move_stage({"z_abs": 0})

            if self.imaging_mode == "live" or self.imaging_mode == "projection":
                self.signal_thread = threading.Thread(target=self.run_live_acquisition)
            else:
                self.signal_thread = threading.Thread(target=self.run_acquisition)

            self.signal_thread.name = f"{self.imaging_mode} signal"
            if self.is_save and self.imaging_mode != "live":
                # self.configuration['experiment']['Saving'] = kwargs['saving_info']
                self.image_writer = ImageWriter(self)
                self.data_thread = threading.Thread(
                    target=self.run_data_process,
                    kwargs={"data_func": self.image_writer.save_image},
                )
            else:
                self.is_save = False
                self.data_thread = threading.Thread(target=self.run_data_process)
            self.data_thread.name = f"{self.imaging_mode} Data"
            self.signal_thread.start()
            self.data_thread.start()
            for m in self.virtual_microscopes:
                image_writer = ImageWriter(self, self.virtual_microscopes[m].data_buffer, m).save_image if self.is_save else None
                threading.Thread(target=self.simplified_data_process, args=(self.virtual_microscopes[m], getattr(self, f"{m}_show_img_pipe"), image_writer)).start()

        elif command == "update_setting":
            """
            Called by the controller
            Passes the string 'resolution' and a dictionary
            consisting of the resolution_mode, the zoom, and the laser_info.
            e.g., self.resolution_info['waveform_constants'][self.resolution][self.mag]
            """
            reboot = False
            microscope_name = self.configuration["experiment"]["MicroscopeState"][
                "microscope_name"
            ]
            if self.is_acquiring:
                # We called this while in the middle of an acquisition
                # stop live thread
                self.stop_send_signal = True
                self.signal_thread.join()
                if microscope_name != self.active_microscope_name:
                    self.pause_data_thread()
                    self.active_microscope.end_acquisition()
                    reboot = True
                self.active_microscope.current_channel = 0

            if args[0] == "resolution":
                self.change_resolution(
                    self.configuration["experiment"]["MicroscopeState"][
                        "microscope_name"
                    ]
                )

            if reboot:
                # prepare active microscope
                waveform_dict = self.active_microscope.prepare_acquisition()
                self.resume_data_thread()
            else:
                waveform_dict = self.active_microscope.calculate_all_waveform()

            self.event_queue.put(("waveform", waveform_dict))

            if self.is_acquiring:
                # prepare devices based on updated info
                # load features
                self.signal_container, self.data_container = load_features(
                    self, self.acquisition_modes_feature_setting[self.imaging_mode]
                )
                self.stop_send_signal = False
                self.signal_thread = threading.Thread(target=self.run_live_acquisition)
                self.signal_thread.name = "Waveform Popup Signal"
                self.signal_thread.start()

        elif command == "autofocus":
            """
            Autofocus Routine
            Args[0] is a dictionary of the microscope state (resolution, zoom, ...)
            Args[1] is a dictionary of the user-defined autofocus parameters:
            {'coarse_range': 500,
            'coarse_step_size': 50,
            'coarse_selected': True,
            'fine_range': 50,
            'fine_step_size': 5,
            'fine_selected': True}
            """
            autofocus = Autofocus(self)
            autofocus.run(*args)

        elif command == "load_feature":
            """
            args[0]: int, args[0]-1 is the id of features
                   : 0 no features
                   : str, name of feature, case sensitive
            """
            if hasattr(self, "signal_container"):
                delattr(self, "signal_container")
                delattr(self, "data_container")

            if type(args[0]) == int:
                self.addon_feature = None
                if args[0] != 0:
                    self.addon_feature = self.feature_list[args[0] - 1]
                    self.signal_container, self.data_container = load_features(
                        self, self.addon_feature
                    )
            elif type(args[0]) == str:
                try:
                    if len(args) > 1:
                        self.addon_feature = [
                            {"name": globals()[args[0]], "args": (args[1],)}
                        ]
                        self.signal_container, self.data_container = load_features(
                            self, self.addon_feature
                        )
                    else:
                        self.addon_feature = [{"name": globals()[args[0]]}]
                        self.signal_container, self.data_container = load_features(
                            self, self.addon_feature
                        )
                except KeyError:
                    self.logger.debug(
                        f"run_command - load_feature - Unknown feature {args[0]}."
                    )

        elif command == "stop":
            """
            Called when user halts the acquisition
            """
            self.logger.info("ASLM Model - Stopping with stop command.")
            self.stop_acquisition = True
            if self.signal_thread:
                self.signal_thread.join()
            if self.data_thread:
                self.data_thread.join()
            self.end_acquisition()

    def move_stage(self, pos_dict, wait_until_done=False):
        """Moves the stages.

        Updates the stage dictionary, moves to the desired position, and reports
        the position.

        Parameters
        ----------
        pos_dict : dict
            Dictionary of stage positions.
        wait_until_done : bool
            Checks "on target state" after command and waits until done.

        Returns
        -------
        success : bool
            Was the move successful?
        """
        return self.active_microscope.move_stage(pos_dict, wait_until_done)

    def get_stage_position(self):
        """Get the position of the stage.

        Returns
        -------
        ret_pos_dict : dict
            Dictionary of stage positions.
        """
        return self.active_microscope.get_stage_position()

    def stop_stage(self):
        """Stop the stages."""
        self.active_microscope.stop_stage()
        ret_pos_dict = self.get_stage_position()
        update_stage_dict(self, ret_pos_dict)

    def end_acquisition(self):
        """End the acquisition.

        Sets the current channel to 0, clears the signal and data containers,
        disconnects buffer in live mode and closes the shutters.
        #
        """
        self.is_acquiring = False
        if hasattr(self, "signal_container"):
            self.signal_container.cleanup()
            delattr(self, "signal_container")
        if hasattr(self, "data_container"):
            self.data_container.cleanup()
            delattr(self, "data_container")
        if self.image_writer is not None:
            self.image_writer.close()

        for microscope_name in self.virtual_microscopes:
            self.virtual_microscopes[microscope_name].end_acquisition()
        self.active_microscope.end_acquisition()
        self.addon_feature = None

    def run_data_process(self, num_of_frames=0, data_func=None):
        """Run the data process.

        This function is the structure of data thread.

        Parameters
        ----------
        num_of_frames : int
            Number of frames to acquire.
        data_func : object
            Function to run on the acquired data.
        """

        wait_num = 10  # this will let this thread wait 10 * 500 ms before it ends
        acquired_frame_num = 0

        # whether acquire specific number of frames.
        count_frame = num_of_frames > 0

        while not self.stop_acquisition:
            if self.ask_to_pause_data_thread:
                self.pause_data_ready_lock.release()
                self.pause_data_event.clear()
                self.pause_data_event.wait()
            frame_ids = (
                self.active_microscope.camera.get_new_frame()
            )  # This is the 500 ms wait for Hamamatsu
            self.logger.info(
                f"ASLM Model - Running data process, get frames {frame_ids}"
            )
            # if there is at least one frame available
            if not frame_ids:
                self.logger.info(f"ASLM Model - Waiting {wait_num}")
                wait_num -= 1
                if wait_num <= 0:
                    # it has waited for wait_num * 500 ms, it's sure there won't be any
                    # frame coming
                    break
                continue

            wait_num = 10

            # Leave it here for now to work with current ImageWriter workflow
            # Will move it feature container later
            if data_func:
                data_func(frame_ids)

            if hasattr(self, "data_container"):
                if self.data_container.is_closed:
                    self.logger.info("ASLM Model - Data container is closed.")
                    self.stop_acquisition = True
                    break
                self.data_container.run(frame_ids)

            # show image
            self.logger.info(f"ASLM Model - Sent through pipe{frame_ids[0]}")
            self.show_img_pipe.send(frame_ids[0])

            acquired_frame_num += len(frame_ids)
            if count_frame and acquired_frame_num >= num_of_frames:
                self.logger.info("ASLM Model - Loop stop condition met.")
                self.stop_acquisition = True

        self.show_img_pipe.send("stop")
        self.logger.info("ASLM Model - Data thread stopped.")
        self.logger.info(f"ASLM Model - Received frames in total: {acquired_frame_num}")

        # release the lock when data thread ends
        if self.pause_data_ready_lock.locked():
            self.pause_data_ready_lock.release()

        self.end_acquisition()  # Need this to turn off the lasers/close the shutters

    def pause_data_thread(self):
        """Pause the data thread.

        This function is called when user pauses the acquisition.
        """

        self.pause_data_ready_lock.acquire()
        self.ask_to_pause_data_thread = True
        self.pause_data_ready_lock.acquire()

    def resume_data_thread(self):
        """Resume the data thread.

        This function is called when user resumes the acquisition.
        """

        self.ask_to_pause_data_thread = False
        self.pause_data_event.set()
        if self.pause_data_ready_lock.locked():
            self.pause_data_ready_lock.release()

    def simplified_data_process(self, microscope, show_img_pipe, data_func=None):
        wait_num = 10  # this will let this thread wait 10 * 500 ms before it ends
        acquired_frame_num = 0

        while not self.stop_acquisition:
            frame_ids = (
                microscope.camera.get_new_frame()
            )  # This is the 500 ms wait for Hamamatsu
            self.logger.info(
                f"ASLM Model - Running data process, get frames {frame_ids} from {microscope.microscope_name}"
            )
            # if there is at least one frame available
            if not frame_ids:
                self.logger.info(f"ASLM Model - Waiting {wait_num}")
                wait_num -= 1
                if wait_num <= 0:
                    # it has waited for wait_num * 500 ms, it's sure there won't be any
                    # frame coming
                    break
                continue

            wait_num = 10

            # Leave it here for now to work with current ImageWriter workflow
            # Will move it feature container later
            if data_func:
                data_func(frame_ids)

            # show image
            self.logger.info(f"ASLM Model - Sent through pipe{frame_ids[0]} -- {microscope.microscope_name}")
            show_img_pipe.send(frame_ids[0])

            acquired_frame_num += len(frame_ids)

        show_img_pipe.send("stop")
        self.logger.info("ASLM Model - Data thread stopped.")
        self.logger.info(f"ASLM Model - Received frames in total: {acquired_frame_num}")

    def prepare_acquisition(self, turn_off_flags=True):
        """Prepare the acquisition.

        This function is called when user starts the acquisition.
        Sets flags, calculates all of the waveforms.
        Sets the Camera Sensor Mode, initializes the data buffer, starts camera,
        and opens shutters
        Sets flags.
        Calculates all of the waveforms.
        Sets the Camera Sensor Mode
        Initializes the data buffer and starts camera.
        Opens Shutters

        Parameters
        ----------
        turn_off_flags : bool
            Turn off the flags.
        """
        # turn off flags
        if turn_off_flags:
            self.stop_acquisition = False
            self.stop_send_signal = False
            self.autofocus_on = False
            self.is_live = False

        for m in self.virtual_microscopes:
            self.virtual_microscopes[m].prepare_acquisition()

        # prepare active microscope
        waveform_dict = self.active_microscope.prepare_acquisition()

        self.event_queue.put(("waveform", waveform_dict))

        self.frame_id = 0

    def snap_image(self):
        """Acquire an image after updating the waveforms.

        Can be used in acquisitions where changing waveforms are required,
        but there is additional overhead due to the need to write the
        waveforms into the buffers of the DAQ cards.

        TODO: Cleanup.
        """
        if hasattr(self, "signal_container"):
            self.signal_container.run()

        #  Initialize, run, and stop the acquisition.
        #  Consider putting below to not block thread.
        # self.active_microscope.daq.prepare_acquisition(
        #     channel_key, self.current_exposure_time
        # )

        # Stash current position, channel, timepoint
        # Do this here, because signal container functions can inject changes
        # to the stage
        self.data_buffer_positions[self.frame_id][0] = self.configuration["experiment"][
            "StageParameters"
        ]["x"]
        self.data_buffer_positions[self.frame_id][1] = self.configuration["experiment"][
            "StageParameters"
        ]["y"]
        self.data_buffer_positions[self.frame_id][2] = self.configuration["experiment"][
            "StageParameters"
        ]["z"]
        self.data_buffer_positions[self.frame_id][3] = self.configuration["experiment"][
            "StageParameters"
        ]["theta"]
        self.data_buffer_positions[self.frame_id][4] = self.configuration["experiment"][
            "StageParameters"
        ]["f"]

        # Run the acquisition
        self.active_microscope.daq.run_acquisition()
        # self.active_microscope.daq.stop_acquisition()

        if hasattr(self, "signal_container"):
            self.signal_container.run(wait_response=True)

        self.frame_id = (self.frame_id + 1) % self.number_of_frames

    def run_live_acquisition(self):
        """Stream live image to the GUI.

        Recalculates the waveforms for each image, thereby allowing people to adjust
        acquisition parameters in real-time.
        """
        self.stop_acquisition = False
        while self.stop_acquisition is False and self.stop_send_signal is False:
            self.run_acquisition()

    def run_acquisition(self):
        """Run acquisition along with a feature list one time."""
        if not hasattr(self, "signal_container"):
            self.snap_image()
            return

        self.signal_container.reset()

        while (
            not self.signal_container.end_flag
            and not self.stop_send_signal
            and not self.stop_acquisition
        ):
            self.snap_image()
            if not hasattr(self, "signal_container"):
                return
            if self.signal_container.is_closed:
                self.logger.info("ASLM Model - Signal container is closed.")
                self.stop_acquisition = True
                return
        if self.imaging_mode != "live":
            self.stop_acquisition = True

    def change_resolution(self, resolution_value):
        """Switch resolution mode of the microscope.

        Parameters
        ----------
        resolution_value : str
            Resolution mode.
        """
        if resolution_value != self.active_microscope_name:
            former_microscope = self.active_microscope_name
            self.get_active_microscope()
            self.active_microscope.move_stage_offset(former_microscope)

        # update zoom if possible
        try:
            zoom_value = self.configuration["experiment"]["MicroscopeState"]["zoom"]
            self.active_microscope.zoom.set_zoom(zoom_value)
            self.logger.debug(
                f"Change zoom of {self.active_microscope_name} to {zoom_value}"
            )
        except ValueError as e:
            self.logger.debug(f"{self.active_microscope_name}: {e}")

    def load_images(self, filenames=None):
        """Load/Unload images to the Synthetic Camera

        Parameters
        ----------
        filenames : list
            List of filenames to load.
        """
        self.active_microscope.camera.initialize_image_series(
            self.data_buffer, self.number_of_frames
        )
        self.active_microscope.camera.load_images(filenames)
        self.active_microscope.camera.close_image_series()

    def update_ilastik_setting(
        self, display_segmentation=False, mark_position=True, target_labels=[1]
    ):
        """Update the ilastik setting.

        Parameters
        ----------
        display_segmentation : bool
            Display segmentation.
        mark_position : bool
            Mark position.
        target_labels : list
            Target labels.
        """
        self.display_ilastik_segmentation = display_segmentation
        self.mark_ilastik_position = mark_position
        self.ilastik_target_labels = target_labels

    def get_microscope_info(self):
        """Return Microscopes device information
        """
        microscope_info = {}
        for microscope_name in self.microscopes:
            microscope_info[microscope_name] = self.microscopes[microscope_name].info
        return microscope_info

    def launch_virtual_microscope(self, microscope_name, microscope_config):
        # create databuffer
        data_buffer = [
            SharedNDArray(shape=(self.img_height, self.img_width), dtype="uint16")
            for i in range(self.number_of_frames)
        ]

        # create virtual microscope
        from aslm.model.devices import SyntheticDAQ, SyntheticCamera, SyntheticGalvo, SyntheticFilterWheel, SyntheticShutter, SyntheticRemoteFocus, SyntheticStage, SyntheticZoom
        
        microscope = Microscope(microscope_name, self.configuration, {}, False, is_virtual=True)
        microscope.daq = SyntheticDAQ(self.configuration)
        microscope.laser_wavelength = self.microscopes[microscope_name].laser_wavelength
        microscope.lasers = self.microscopes[microscope_name].lasers
        microscope.camera = self.microscopes[microscope_name].camera
        
        # TODO: lasers
        temp = {
            'zoom': 'SyntheticZoom',
            'filter_wheel': 'SyntheticFilterWheel',
            'shutter': 'SyntheticShutter',
            'remote_focus_device': 'SyntheticRemoteFocus',
        }

        for k in microscope_config:
            if k.startswith("stage"):
                axis = k[len("stage_"):]
                if microscope_config[k] == "":
                    microscope.stages[axis] = SyntheticStage(microscope_name, None, self.configuration)
                else:
                    microscope.stages[axis] = self.microscopes[microscope_name].stages[axis]
            elif k.startswith("galvo"):
                if microscope_config[k] == "":
                    microscope.galvo[k] = SyntheticGalvo(microscope_name, None, self.configuration)
                else:
                    microscope.galvo[k] = self.microscopes[microscope_name].galvo[k]
            else:
                if microscope_config[k] == "":
                    exec(f"microscope.{k} = {temp[k]}('{microscope_name}', None, self.configuration)")
                else:
                    setattr(microscope, k, getattr(self.microscopes[microscope_name], k))

        # connect virtual microscope with data_buffer
        microscope.update_data_buffer(self.img_width, self.img_height, data_buffer, self.number_of_frames)

        # add microscope to self.virtual_microscopes
        self.virtual_microscopes[microscope_name] = microscope
        return data_buffer

    def destroy_virtual_microscope(self, microscope_name):
        data_buffer = self.virtual_microscopes[microscope_name].data_buffer
        del self.virtual_microscopes[microscope_name]
        # delete shared_buffer
        for i in range(self.number_of_frames):
            data_buffer[i].shared_memory.close()
            data_buffer[i].shared_memory.unlink()
        del data_buffer<|MERGE_RESOLUTION|>--- conflicted
+++ resolved
@@ -238,12 +238,11 @@
                 )
             ],
             "projection": [{"name": PrepareNextChannel}],
-<<<<<<< HEAD
+            "confocal-projection": [
+                {"name": PrepareNextChannel},
+                {"name": ConProAcquisition},
+            ],
             "customized": [],
-=======
-            "confocal-projection" : [{"name": PrepareNextChannel}, {"name": ConProAcquisition}],
-            "customized": []
->>>>>>> 7d92d6df
         }
 
     def update_data_buffer(self, img_width=512, img_height=512):
@@ -421,8 +420,21 @@
             self.signal_thread.start()
             self.data_thread.start()
             for m in self.virtual_microscopes:
-                image_writer = ImageWriter(self, self.virtual_microscopes[m].data_buffer, m).save_image if self.is_save else None
-                threading.Thread(target=self.simplified_data_process, args=(self.virtual_microscopes[m], getattr(self, f"{m}_show_img_pipe"), image_writer)).start()
+                image_writer = (
+                    ImageWriter(
+                        self, self.virtual_microscopes[m].data_buffer, m
+                    ).save_image
+                    if self.is_save
+                    else None
+                )
+                threading.Thread(
+                    target=self.simplified_data_process,
+                    args=(
+                        self.virtual_microscopes[m],
+                        getattr(self, f"{m}_show_img_pipe"),
+                        image_writer,
+                    ),
+                ).start()
 
         elif command == "update_setting":
             """
@@ -697,7 +709,8 @@
                 microscope.camera.get_new_frame()
             )  # This is the 500 ms wait for Hamamatsu
             self.logger.info(
-                f"ASLM Model - Running data process, get frames {frame_ids} from {microscope.microscope_name}"
+                f"ASLM Model - Running data process, get frames {frame_ids} from "
+                f"{microscope.microscope_name}"
             )
             # if there is at least one frame available
             if not frame_ids:
@@ -717,7 +730,10 @@
                 data_func(frame_ids)
 
             # show image
-            self.logger.info(f"ASLM Model - Sent through pipe{frame_ids[0]} -- {microscope.microscope_name}")
+            self.logger.info(
+                f"ASLM Model - Sent through pipe{frame_ids[0]} -- "
+                f"{microscope.microscope_name}"
+            )
             show_img_pipe.send(frame_ids[0])
 
             acquired_frame_num += len(frame_ids)
@@ -896,8 +912,7 @@
         self.ilastik_target_labels = target_labels
 
     def get_microscope_info(self):
-        """Return Microscopes device information
-        """
+        """Return Microscopes device information"""
         microscope_info = {}
         for microscope_name in self.microscopes:
             microscope_info[microscope_name] = self.microscopes[microscope_name].info
@@ -911,42 +926,66 @@
         ]
 
         # create virtual microscope
-        from aslm.model.devices import SyntheticDAQ, SyntheticCamera, SyntheticGalvo, SyntheticFilterWheel, SyntheticShutter, SyntheticRemoteFocus, SyntheticStage, SyntheticZoom
-        
-        microscope = Microscope(microscope_name, self.configuration, {}, False, is_virtual=True)
+        from aslm.model.devices import (
+            SyntheticDAQ,
+            SyntheticCamera,  # noqa: F401
+            SyntheticGalvo,
+            SyntheticFilterWheel,  # noqa: F401
+            SyntheticShutter,  # noqa: F401
+            SyntheticRemoteFocus,  # noqa: F401
+            SyntheticStage,
+            SyntheticZoom,  # noqa: F401
+        )
+
+        microscope = Microscope(
+            microscope_name, self.configuration, {}, False, is_virtual=True
+        )
         microscope.daq = SyntheticDAQ(self.configuration)
         microscope.laser_wavelength = self.microscopes[microscope_name].laser_wavelength
         microscope.lasers = self.microscopes[microscope_name].lasers
         microscope.camera = self.microscopes[microscope_name].camera
-        
+
         # TODO: lasers
         temp = {
-            'zoom': 'SyntheticZoom',
-            'filter_wheel': 'SyntheticFilterWheel',
-            'shutter': 'SyntheticShutter',
-            'remote_focus_device': 'SyntheticRemoteFocus',
+            "zoom": "SyntheticZoom",
+            "filter_wheel": "SyntheticFilterWheel",
+            "shutter": "SyntheticShutter",
+            "remote_focus_device": "SyntheticRemoteFocus",
         }
 
         for k in microscope_config:
             if k.startswith("stage"):
-                axis = k[len("stage_"):]
+                axis = k[len("stage_") :]
                 if microscope_config[k] == "":
-                    microscope.stages[axis] = SyntheticStage(microscope_name, None, self.configuration)
+                    microscope.stages[axis] = SyntheticStage(
+                        microscope_name, None, self.configuration
+                    )
                 else:
-                    microscope.stages[axis] = self.microscopes[microscope_name].stages[axis]
+                    microscope.stages[axis] = self.microscopes[microscope_name].stages[
+                        axis
+                    ]
             elif k.startswith("galvo"):
                 if microscope_config[k] == "":
-                    microscope.galvo[k] = SyntheticGalvo(microscope_name, None, self.configuration)
+                    microscope.galvo[k] = SyntheticGalvo(
+                        microscope_name, None, self.configuration
+                    )
                 else:
                     microscope.galvo[k] = self.microscopes[microscope_name].galvo[k]
             else:
                 if microscope_config[k] == "":
-                    exec(f"microscope.{k} = {temp[k]}('{microscope_name}', None, self.configuration)")
+                    exec(
+                        f"microscope.{k} = {temp[k]}('{microscope_name}', None, "
+                        f"self.configuration)"
+                    )
                 else:
-                    setattr(microscope, k, getattr(self.microscopes[microscope_name], k))
+                    setattr(
+                        microscope, k, getattr(self.microscopes[microscope_name], k)
+                    )
 
         # connect virtual microscope with data_buffer
-        microscope.update_data_buffer(self.img_width, self.img_height, data_buffer, self.number_of_frames)
+        microscope.update_data_buffer(
+            self.img_width, self.img_height, data_buffer, self.number_of_frames
+        )
 
         # add microscope to self.virtual_microscopes
         self.virtual_microscopes[microscope_name] = microscope
