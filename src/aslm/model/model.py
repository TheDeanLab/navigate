# Copyright (c) 2021-2022  The University of Texas Southwestern Medical Center.
# All rights reserved.

# Redistribution and use in source and binary forms, with or without
# modification, are permitted for academic and research use only (subject to the
# limitations in the disclaimer below) provided that the following conditions are met:

#      * Redistributions of source code must retain the above copyright notice,
#      this list of conditions and the following disclaimer.

#      * Redistributions in binary form must reproduce the above copyright
#      notice, this list of conditions and the following disclaimer in the
#      documentation and/or other materials provided with the distribution.

#      * Neither the name of the copyright holders nor the names of its
#      contributors may be used to endorse or promote products derived from this
#      software without specific prior written permission.

# NO EXPRESS OR IMPLIED LICENSES TO ANY PARTY'S PATENT RIGHTS ARE GRANTED BY
# THIS LICENSE. THIS SOFTWARE IS PROVIDED BY THE COPYRIGHT HOLDERS AND
# CONTRIBUTORS "AS IS" AND ANY EXPRESS OR IMPLIED WARRANTIES, INCLUDING, BUT NOT
# LIMITED TO, THE IMPLIED WARRANTIES OF MERCHANTABILITY AND FITNESS FOR A
# PARTICULAR PURPOSE ARE DISCLAIMED. IN NO EVENT SHALL THE COPYRIGHT HOLDER OR
# CONTRIBUTORS BE LIABLE FOR ANY DIRECT, INDIRECT, INCIDENTAL, SPECIAL,
# EXEMPLARY, OR CONSEQUENTIAL DAMAGES (INCLUDING, BUT NOT LIMITED TO,
# PROCUREMENT OF SUBSTITUTE GOODS OR SERVICES; LOSS OF USE, DATA, OR PROFITS; OR
# BUSINESS INTERRUPTION) HOWEVER CAUSED AND ON ANY THEORY OF LIABILITY, WHETHER
# IN CONTRACT, STRICT LIABILITY, OR TORT (INCLUDING NEGLIGENCE OR OTHERWISE)
# ARISING IN ANY WAY OUT OF THE USE OF THIS SOFTWARE, EVEN IF ADVISED OF THE
# POSSIBILITY OF SUCH DAMAGE.
#

# Standard Library Imports
import threading
import logging
import multiprocessing as mp
import time
import os

# Third Party Imports

# Local Imports
from aslm.model.concurrency.concurrency_tools import SharedNDArray
from aslm.model.features.autofocus import Autofocus
from aslm.model.features.constant_velocity_acquisition import (
    ConstantVelocityAcquisition,
)
from aslm.model.features.image_writer import ImageWriter
from aslm.model.features.auto_tile_scan import CalculateFocusRange  # noqa
from aslm.model.features.common_features import (
    ChangeResolution,
    Snap,
    ZStackAcquisition,
    FindTissueSimple2D,
    PrepareNextChannel,
    LoopByCount,
    ConProAcquisition,  # noqa
    StackPause,
    MoveToNextPositionInMultiPostionTable,
    WaitToContinue,
)
from aslm.model.features.remove_empty_tiles import (
    DetectTissueInStackAndRecord,
    RemoveEmptyPositions,
)
from aslm.model.features.feature_container import load_features
from aslm.model.features.restful_features import IlastikSegmentation
from aslm.model.features.volume_search import VolumeSearch
from aslm.model.features.feature_related_functions import (
    convert_str_to_feature_list,
    convert_feature_list_to_str,
    SharedList,
    load_dynamic_parameter_functions,
)
from aslm.log_files.log_functions import log_setup
from aslm.tools.common_dict_tools import update_stage_dict
from aslm.tools.common_functions import load_module_from_file
from aslm.tools.file_functions import load_yaml_file, save_yaml_file
from aslm.model.device_startup_functions import load_devices
from aslm.model.microscope import Microscope
from aslm.config.config import get_aslm_path


# Logger Setup
p = __name__.split(".")[1]


class Model:
    """ASLM Model Class

    Model for Model-View-Controller Software Architecture.

    Attributes
    ----------
    USE_GPU : bool
        Flag for whether or not to leverage CUDA analysis engine.
    args : str
        ...
    configuration : str
        File path for the global configuration of the microscope
    event_queue : ...
        ...

    Methods
    -------
    update_data_buffer()
    get_data_buffer()
    create_pipe()
    release_pipe()
    run_command()
    move_stage()
    end_acquisition()
    run_data_process()
    get_readout_time()
    prepare_acquisition()
    run_single_channel_acquisition()
    run_single_acquisition()
    snap_image()
    run_live_acquisition()
    run_z_stack_acquisition()
    run_single_channel_acquisition_with_features()
    """

    def __init__(self, USE_GPU, args, configuration=None, event_queue=None):

        log_setup("model_logging.yml")
        self.logger = logging.getLogger(p)

        # Loads the YAML file for all of the microscope parameters
        self.configuration = configuration

        devices_dict = load_devices(configuration, args.synthetic_hardware)
        self.virtual_microscopes = {}
        self.microscopes = {}
        for microscope_name in configuration["configuration"]["microscopes"].keys():
            self.microscopes[microscope_name] = Microscope(
                microscope_name, configuration, devices_dict, args.synthetic_hardware
            )
        self.active_microscope = None
        self.active_microscope_name = None
        self.get_active_microscope()

        # Acquisition Housekeeping
        self.imaging_mode = None
        self.image_count = 0
        self.acquisition_count = 0
        self.total_acquisition_count = None
        self.total_image_count = None
        self.current_exposure_time = 0  # milliseconds
        self.pre_exposure_time = 0  # milliseconds
        self.camera_wait_iterations = 20  # Thread waits this * 500 ms before it ends
        self.start_time = None
        self.data_buffer = None
        self.img_width = int(
            self.configuration["experiment"]["CameraParameters"]["img_x_pixels"]
        )
        self.img_height = int(
            self.configuration["experiment"]["CameraParameters"]["img_y_pixels"]
        )
        self.binning = "1x1"
        self.data_buffer_positions = None
        self.is_acquiring = False

        # Autofocusing
        self.f_position = None
        self.max_entropy = None
        self.focus_pos = None

        # Threads
        self.signal_thread = None
        self.data_thread = None

        # show image function/pipe handler
        self.show_img_pipe = None

        # Plot Pipe handler
        self.plot_pipe = None

        # waveform queue
        self.event_queue = event_queue

        # frame signal id
        self.frame_id = 0

        # flags
        self.autofocus_on = False  # autofocus
        self.is_live = False  # need to clear up data buffer after acquisition
        self.is_save = False  # save data
        self.stop_acquisition = False  # stop signal and data threads
        self.stop_send_signal = False  # stop signal thread

        self.pause_data_event = threading.Event()
        self.pause_data_ready_lock = threading.Lock()
        self.ask_to_pause_data_thread = False

        # data buffer for image frames
        self.number_of_frames = self.configuration["experiment"]["CameraParameters"][
            "databuffer_size"
        ]
        self.update_data_buffer(self.img_width, self.img_height)

        # Image Writer/Save functionality
        self.image_writer = None

        # feature list
        # TODO: put it here now
        self.feature_list = []
        # automatically switch resolution
        self.feature_list.append(
            [
                {"name": ChangeResolution, "args": ("Mesoscale", "1x")},
                {"name": Snap},
            ]
        )
        # z stack acquisition
        self.feature_list.append([{"name": ZStackAcquisition}])
        # threshold and tile
        self.feature_list.append([{"name": FindTissueSimple2D}])
        # Ilastik segmentation
        self.feature_list.append([{"name": IlastikSegmentation}])
        # volume search
        self.feature_list.append(
            [
                {
                    "name": VolumeSearch,
                    "args": ("Nanoscale", "N/A", True, False, 0.1),
                }
            ]
        )
        self.feature_list.append(
            [
                (
                    (
                        {"name": PrepareNextChannel},
                        {
                            "name": LoopByCount,
                            "args": ("experiment.MicroscopeState.selected_channels",),
                        },
                    ),
                    {
                        "name": LoopByCount,
                        "args": ("experiment.MicroscopeState.timepoints",),
                    },
                )
            ]
        )

        self.feature_list.append(
            [
                # {"name": MoveToNextPositionInMultiPostionTable},
                # {"name": CalculateFocusRange},
                {"name": PrepareNextChannel},
                (
                    {"name": MoveToNextPositionInMultiPostionTable},
                    {"name": Autofocus},
                    {
                        "name": ZStackAcquisition,
                        "args": (
                            True,
                            True,
                        ),
                    },
                    {"name": WaitToContinue},
                    {
                        "name": LoopByCount,
                        "args": ("experiment.MicroscopeState.multiposition_count",),
                    },
                )
            ]
        )

        records = SharedList([], "records")
        self.feature_list.append(
            [
                {"name": PrepareNextChannel},
                (
                    {"name": MoveToNextPositionInMultiPostionTable},
                    # {"name": CalculateFocusRange},
                    {
                        "name": DetectTissueInStackAndRecord,
                        "args": (
                            5,
                            0.75,
                            records,
                        ),
                    },
                    {
                        "name": LoopByCount,
                        "args": ("experiment.MicroscopeState.multiposition_count",),
                    },
                ),
                {"name": RemoveEmptyPositions, "args": (records,)},
            ]
        )

        self.acquisition_modes_feature_setting = {
            "single": [
                (
                    {"name": PrepareNextChannel},
                    {
                        "name": LoopByCount,
                        "args": ("experiment.MicroscopeState.selected_channels",),
                    },
                )
            ],
            "live": [
                (
                    {"name": PrepareNextChannel},
                    {
                        "name": LoopByCount,
                        "args": ("experiment.MicroscopeState.selected_channels",),
                    },
                )
            ],
            "z-stack": [
                (
                    {"name": ZStackAcquisition},
                    {"name": StackPause},
                    {
                        "name": LoopByCount,
                        "args": ("experiment.MicroscopeState.timepoints",),
                    },
                )
            ],
            "projection": [{"name": PrepareNextChannel}],
            "confocal-projection": [
                {"name": PrepareNextChannel},
            ],
            "ConstantVelocityAcquisition": [{"name": ConstantVelocityAcquisition}],
            "customized": [],
        }
        self.load_feature_records()

    def update_data_buffer(self, img_width=512, img_height=512):
        """Update the Data Buffer

        Parameters
        ----------
        img_width : int
            Number of active pixels in the x-dimension.
        img_height : int
            Number of active pixels in the y-dimension.
        """
        self.img_width = img_width
        self.img_height = img_height
        self.data_buffer = [
            SharedNDArray(shape=(img_height, img_width), dtype="uint16")
            for i in range(self.number_of_frames)
        ]
        self.data_buffer_positions = SharedNDArray(
            shape=(self.number_of_frames, 5), dtype=float
        )  # z-index, x, y, z, theta, f
        for microscope_name in self.microscopes:
            self.microscopes[microscope_name].update_data_buffer(
                self.configuration["experiment"]["CameraParameters"]["x_pixels"],
                self.configuration["experiment"]["CameraParameters"]["y_pixels"],
                self.data_buffer,
                self.number_of_frames,
            )

    def get_data_buffer(self, img_width=512, img_height=512):
        """Get the data buffer.

        If the number of active pixels in x and y changes, updates the data buffer and
        returns newly-sized buffer.

        Parameters
        ----------
        img_height : int
            Number of active pixels in the x-dimension.
        img_width : int
            Number of active pixels in the y-dimension.

        Returns
        -------
        data_buffer : SharedNDArray
            Shared memory object.
        """
        if (
            img_width != self.img_width
            or img_height != self.img_height
            or self.configuration["experiment"]["CameraParameters"]["binning"]
            != self.binning
        ):
            self.update_data_buffer(img_width, img_height)
        return self.data_buffer

    def create_pipe(self, pipe_name):
        """Create a data pipe.

        Creates a pair of connection objects connected by a pipe which by default is
        duplex (two-way)

        Parameters
        ----------
        pipe_name : str
            Name of pipe to create.

        Returns
        -------
        end1 : object
            Connection object.
        """
        self.release_pipe(pipe_name)
        end1, end2 = mp.Pipe()
        setattr(self, pipe_name, end2)
        return end1

    def release_pipe(self, pipe_name):
        """Close a data pipe.

        Parameters
        ----------
        pipe_name : str
            Name of pipe to close.
        """
        if hasattr(self, pipe_name):
            pipe = getattr(self, pipe_name)
            if pipe:
                pipe.close()
            delattr(self, pipe_name)

    def get_active_microscope(self):
        """Get the active microscope.

        Returns
        -------
        microscope : Microscope
            Active microscope.
        """

        self.active_microscope_name = self.configuration["experiment"][
            "MicroscopeState"
        ]["microscope_name"]
        self.active_microscope = self.microscopes[self.active_microscope_name]
        return self.active_microscope

    def get_offset_variance_maps(self):
        """Get the offset variance maps.

        Returns
        -------
        offset_variance_maps : dict
            Offset variance maps.
        """

        return self.active_microscope.camera.get_offset_variance_maps()

    def run_command(self, command, *args, **kwargs):
        """Receives commands from the controller.

        Parameters
        ----------
        command : str
            Type of command to run.
        *args : list
            List of arguments to pass to the command.
        **kwargs : dict
            Dictionary of keyword arguments to pass to the command.
        """
        logging.info("ASLM Model - Received command from controller:", command, args)
        if not self.data_buffer:
            logging.debug("ASLM Model - Shared Memory Buffer Not Set Up.")
            return

        if command == "acquire":
            self.is_acquiring = True
            self.imaging_mode = self.configuration["experiment"]["MicroscopeState"][
                "image_mode"
            ]
            self.is_save = self.configuration["experiment"]["MicroscopeState"][
                "is_save"
            ]

            # Calculate waveforms, turn on lasers, etc.
            self.prepare_acquisition()

            # load features
            if self.imaging_mode == "customized":
                if self.addon_feature is None:
                    self.addon_feature = self.acquisition_modes_feature_setting[
                        "single"
                    ]
                self.signal_container, self.data_container = load_features(
                    self, self.addon_feature
                )
            else:
                self.signal_container, self.data_container = load_features(
                    self, self.acquisition_modes_feature_setting[self.imaging_mode]
                )

            # if self.imaging_mode == "single":
            #     self.configuration["experiment"]["MicroscopeState"][
            #         "stack_cycling_mode"
            #     ] = "per_z"

            if self.imaging_mode == "projection":
                self.move_stage({"z_abs": 0})

            if self.imaging_mode == "live" or self.imaging_mode == "projection":
                self.signal_thread = threading.Thread(target=self.run_live_acquisition)
            else:
                self.signal_thread = threading.Thread(target=self.run_acquisition)

            self.signal_thread.name = f"{self.imaging_mode} signal"
            if self.is_save and self.imaging_mode != "live":
                self.image_writer = ImageWriter(self)
                self.data_thread = threading.Thread(
                    target=self.run_data_process,
                    kwargs={"data_func": self.image_writer.save_image},
                )
            else:
                self.is_save = False
                self.data_thread = threading.Thread(target=self.run_data_process)
            self.data_thread.name = f"{self.imaging_mode} Data"
            self.signal_thread.start()
            self.data_thread.start()
            for m in self.virtual_microscopes:
                image_writer = (
                    ImageWriter(
                        self, self.virtual_microscopes[m].data_buffer, m
                    ).save_image
                    if self.is_save
                    else None
                )
                threading.Thread(
                    target=self.simplified_data_process,
                    args=(
                        self.virtual_microscopes[m],
                        getattr(self, f"{m}_show_img_pipe"),
                        image_writer,
                    ),
                ).start()

        elif command == "update_setting":
            """
            Called by the controller
            Passes the string 'resolution' and a dictionary
            consisting of the resolution_mode, the zoom, and the laser_info.
            e.g., self.resolution_info['waveform_constants'][self.resolution][self.mag]
            """
            reboot = False
            microscope_name = self.configuration["experiment"]["MicroscopeState"][
                "microscope_name"
            ]
            if self.is_acquiring:
                # We called this while in the middle of an acquisition
                # stop live thread
                self.stop_send_signal = True
                self.signal_thread.join()
                if microscope_name != self.active_microscope_name:
                    self.pause_data_thread()
                    self.active_microscope.end_acquisition()
                    reboot = True
                self.active_microscope.current_channel = 0

            if args[0] == "resolution":
                self.change_resolution(
                    self.configuration["experiment"]["MicroscopeState"][
                        "microscope_name"
                    ]
                )

            if reboot:
                # prepare active microscope
                waveform_dict = self.active_microscope.prepare_acquisition()
                self.resume_data_thread()
            else:
                waveform_dict = self.active_microscope.calculate_all_waveform()

            self.event_queue.put(("waveform", waveform_dict))

            if self.is_acquiring:
                # prepare devices based on updated info
                # load features
                self.signal_container, self.data_container = load_features(
                    self, self.acquisition_modes_feature_setting[self.imaging_mode]
                )
                self.stop_send_signal = False
                self.signal_thread = threading.Thread(target=self.run_live_acquisition)
                self.signal_thread.name = "Waveform Popup Signal"
                self.signal_thread.start()

        elif command == "autofocus":
            """Autofocus Routine

            Parameters
            ----------
            Args[0]: device name
            Args[1]: device reference
            """
            print("*** autofocus args:", *args)
            autofocus = Autofocus(self, *args)
            autofocus.run()
        elif command == "load_feature":
            """
            args[0]: int, args[0]-1 is the id of features
                   : 0 no features
                   : str, name of feature, case sensitive
            """
            if hasattr(self, "signal_container"):
                delattr(self, "signal_container")
                delattr(self, "data_container")

            if type(args[0]) == int:
                self.addon_feature = None
                if args[0] != 0:
                    if len(args) == 2:
                        self.feature_list[args[0] - 1] = convert_str_to_feature_list(
                            args[1]
                        )

                    self.addon_feature = self.feature_list[args[0] - 1]
                    load_dynamic_parameter_functions(self.addon_feature, f"{get_aslm_path()}/config/feature_parameter_setting")
                    self.signal_container, self.data_container = load_features(
                        self, self.addon_feature
                    )
            elif type(args[0]) == str:
                try:
                    if len(args) > 1:
                        self.addon_feature = [
                            {"name": globals()[args[0]], "args": (args[1],)}
                        ]
                        self.signal_container, self.data_container = load_features(
                            self, self.addon_feature
                        )
                    else:
                        self.addon_feature = [{"name": globals()[args[0]]}]
                        self.signal_container, self.data_container = load_features(
                            self, self.addon_feature
                        )
                except KeyError:
                    self.logger.debug(
                        f"run_command - load_feature - Unknown feature {args[0]}."
                    )
        elif command == "stage_limits":
            for microscope_name in self.microscopes:
                self.microscopes[microscope_name].update_stage_limits(args[0])
        elif command == "stop":
            """
            Called when user halts the acquisition
            """
            self.logger.info("ASLM Model - Stopping with stop command.")
            self.stop_acquisition = True
            if hasattr(self, "signal_container"):
                self.signal_container.end_flag = True
            if self.imaging_mode == "ConstantVelocityAcquisition":
                self.active_microscope.stages["z"].stop()
            if self.signal_thread:
                self.signal_thread.join()
            if self.data_thread:
                self.data_thread.join()
            else:
                self.end_acquisition()
            self.stop_stage()

        elif command == "terminate":
            self.terminate()

    def move_stage(self, pos_dict, wait_until_done=False):
        """Moves the stages.

        Updates the stage dictionary, moves to the desired position, and reports
        the position.

        Parameters
        ----------
        pos_dict : dict
            Dictionary of stage positions.
        wait_until_done : bool
            Checks "on target state" after command and waits until done.

        Returns
        -------
        success : bool
            Was the move successful?
        """
        try:
            r = self.active_microscope.move_stage(pos_dict, wait_until_done)
        except Exception as e:
            self.logger.debug(f"*** stage move failed: {e}")
            return False
        return r

    def get_stage_position(self):
        """Get the position of the stage.

        Returns
        -------
        ret_pos_dict : dict
            Dictionary of stage positions.
        """
        return self.active_microscope.get_stage_position()

    def stop_stage(self):
        """Stop the stages."""
        self.active_microscope.stop_stage()
        ret_pos_dict = self.get_stage_position()
        update_stage_dict(self, ret_pos_dict)
        self.event_queue.put(("update_stage", ret_pos_dict))

    def end_acquisition(self):
        """End the acquisition.

        Sets the current channel to 0, clears the signal and data containers,
        disconnects buffer in live mode and closes the shutters.
        #
        """
        self.is_acquiring = False

        self.active_microscope.end_acquisition()
        for microscope_name in self.virtual_microscopes:
            self.virtual_microscopes[microscope_name].end_acquisition()

        if hasattr(self, "signal_container"):
            self.signal_container.cleanup()
            delattr(self, "signal_container")
        if hasattr(self, "data_container"):
            self.data_container.cleanup()
            delattr(self, "data_container")
        if self.image_writer is not None:
            self.image_writer.close()

        self.addon_feature = None

    def run_data_process(self, num_of_frames=0, data_func=None):
        """Run the data process.

        This function is the structure of data thread.

        Parameters
        ----------
        num_of_frames : int
            Number of frames to acquire.
        data_func : object
            Function to run on the acquired data.
        """

        wait_num = self.camera_wait_iterations
        acquired_frame_num = 0

        # whether acquire specific number of frames.
        count_frame = num_of_frames > 0

        start_time = time.time()

        while not self.stop_acquisition:
            if self.ask_to_pause_data_thread:
                self.pause_data_ready_lock.release()
                self.pause_data_event.clear()
                self.pause_data_event.wait()
            frame_ids = self.active_microscope.camera.get_new_frame()
            self.logger.info(
                f"ASLM Model - Running data process, get frames {frame_ids}"
            )
            # if there is at least one frame available
            if not frame_ids:
                self.logger.info(f"ASLM Model - Waiting {wait_num}")
                wait_num -= 1
                if wait_num <= 0:
                    # Camera timeout, abort acquisition.
                    break
                continue

            acquired_frame_num += len(frame_ids)
            stop_time = time.time()
            frames_per_second = acquired_frame_num / (stop_time - start_time)
            self.event_queue.put(("framerate", frames_per_second))

            wait_num = self.camera_wait_iterations

            # Leave it here for now to work with current ImageWriter workflow
            # Will move it feature container later
            if data_func:
                data_func(frame_ids)

            if hasattr(self, "data_container"):
                if self.data_container.is_closed:
                    self.logger.info("ASLM Model - Data container is closed.")
                    self.stop_acquisition = True
                    break
                self.data_container.run(frame_ids)

            # show image
            self.logger.info(f"ASLM Model - Sent through pipe{frame_ids[0]}")
            self.show_img_pipe.send(frame_ids[-1])

            if count_frame and acquired_frame_num >= num_of_frames:
                self.logger.info("ASLM Model - Loop stop condition met.")
                self.stop_acquisition = True

        self.show_img_pipe.send("stop")
        self.logger.info("ASLM Model - Data thread stopped.")
        self.logger.info(f"ASLM Model - Received frames in total: {acquired_frame_num}")

        # release the lock when data thread ends
        if self.pause_data_ready_lock.locked():
            self.pause_data_ready_lock.release()

        self.end_acquisition()  # Need this to turn off the lasers/close the shutters

    def pause_data_thread(self):
        """Pause the data thread.

        This function is called when user pauses the acquisition.
        """

        self.pause_data_ready_lock.acquire()
        self.ask_to_pause_data_thread = True
        self.pause_data_ready_lock.acquire()

    def resume_data_thread(self):
        """Resume the data thread.

        This function is called when user resumes the acquisition.
        """

        self.ask_to_pause_data_thread = False
        self.pause_data_event.set()
        if self.pause_data_ready_lock.locked():
            self.pause_data_ready_lock.release()

    def simplified_data_process(self, microscope, show_img_pipe, data_func=None):
        wait_num = self.camera_wait_iterations
        acquired_frame_num = 0

        while not self.stop_acquisition:
            frame_ids = (
                microscope.camera.get_new_frame()
            )  # This is the 500 ms wait for Hamamatsu
            self.logger.info(
                f"ASLM Model - Running data process, get frames {frame_ids} from "
                f"{microscope.microscope_name}"
            )
            # if there is at least one frame available
            if not frame_ids:
                self.logger.info(f"ASLM Model - Waiting {wait_num}")
                wait_num -= 1
                if wait_num <= 0:
                    # Camera timeout, abort acquisition.
                    break
                continue

            wait_num = self.camera_wait_iterations

            # Leave it here for now to work with current ImageWriter workflow
            # Will move it feature container later
            if data_func:
                data_func(frame_ids)

            # show image
            self.logger.info(
                f"ASLM Model - Sent through pipe{frame_ids[0]} -- "
                f"{microscope.microscope_name}"
            )
            show_img_pipe.send(frame_ids[-1])
            acquired_frame_num += len(frame_ids)

        show_img_pipe.send("stop")
        self.logger.info("ASLM Model - Data thread stopped.")
        self.logger.info(f"ASLM Model - Received frames in total: {acquired_frame_num}")

    def prepare_acquisition(self, turn_off_flags=True):
        """Prepare the acquisition.

        This function is called when user starts the acquisition.
        Sets flags.
        Calculates all of the waveforms.
        Sets the Camera Sensor Mode
        Initializes the data buffer and starts camera.
        Opens Shutters

        Parameters
        ----------
        turn_off_flags : bool
            Turn off the flags.
        """
        # turn off flags
        if turn_off_flags:
            self.stop_acquisition = False
            self.stop_send_signal = False
            self.autofocus_on = False
            self.is_live = False

        for m in self.virtual_microscopes:
            self.virtual_microscopes[m].prepare_acquisition()

        # Confirm stage position and software are in agreement.
        self.stop_stage()

        # prepare active microscope
        waveform_dict = self.active_microscope.prepare_acquisition()
        self.event_queue.put(("waveform", waveform_dict))

        self.frame_id = 0

    def snap_image(self):
        """Acquire an image after updating the waveforms.

        Can be used in acquisitions where changing waveforms are required,
        but there is additional overhead due to the need to write the
        waveforms into the buffers of the DAQ cards.

        TODO: Cleanup.
        """
        if hasattr(self, "signal_container"):
            self.signal_container.run()

        # Stash current position, channel, timepoint. Do this here, because signal
        # container functions can inject changes to the stage. NOTE: This line is
        # wildly expensive when get_stage_position() does not cache results.
        stage_pos = self.get_stage_position()
        self.data_buffer_positions[self.frame_id][0] = stage_pos["x_pos"]
        self.data_buffer_positions[self.frame_id][1] = stage_pos["y_pos"]
        self.data_buffer_positions[self.frame_id][2] = stage_pos["z_pos"]
        self.data_buffer_positions[self.frame_id][3] = stage_pos["theta_pos"]
        self.data_buffer_positions[self.frame_id][4] = stage_pos["f_pos"]

        self.active_microscope.turn_on_laser()
        # Run the acquisition
        try:
            self.active_microscope.daq.run_acquisition()
<<<<<<< HEAD
        except:  # noqa
=======
        except:
            print("Acquisition Run Failed")
>>>>>>> ef28807b
            self.active_microscope.daq.stop_acquisition()
            self.active_microscope.daq.prepare_acquisition(
                f"channel_{self.active_microscope.current_channel}",
                self.active_microscope.current_exposure_time,
            )
            self.active_microscope.daq.run_acquisition()
        self.active_microscope.turn_off_lasers()

        if hasattr(self, "signal_container"):
            self.signal_container.run(wait_response=True)

        self.frame_id = (self.frame_id + 1) % self.number_of_frames

    def run_live_acquisition(self):
        """Stream live image to the GUI.

        Recalculates the waveforms for each image, thereby allowing people to adjust
        acquisition parameters in real-time.
        """
        self.stop_acquisition = False
        while self.stop_acquisition is False and self.stop_send_signal is False:
            self.run_acquisition()
        # Update the stage position.
        # Allows the user to externally move the stage in the continuous mode.
        self.get_stage_position()

    def run_acquisition(self):
        """Run acquisition along with a feature list one time."""
        if not hasattr(self, "signal_container"):
            self.snap_image()
            return

        self.signal_container.reset()

        while (
            not self.signal_container.end_flag
            and not self.stop_send_signal
            and not self.stop_acquisition
        ):
            self.snap_image()
            if not hasattr(self, "signal_container"):
                return
            if self.signal_container.is_closed:
                self.logger.info("ASLM Model - Signal container is closed.")
                self.stop_acquisition = True
                return
        if self.imaging_mode != "live":
            self.stop_acquisition = True

    def change_resolution(self, resolution_value):
        """Switch resolution mode of the microscope.

        Parameters
        ----------
        resolution_value : str
            Resolution mode.
        """
        self.active_microscope.central_focus = None

        former_microscope = self.active_microscope_name
        if resolution_value != self.active_microscope_name:
            self.get_active_microscope()
            self.active_microscope.move_stage_offset(former_microscope)

        # update zoom if possible
        try:
            curr_zoom = self.active_microscope.zoom.zoomvalue
            zoom_value = self.configuration["experiment"]["MicroscopeState"]["zoom"]
            self.active_microscope.zoom.set_zoom(zoom_value)
            self.logger.debug(
                f"Change zoom of {self.active_microscope_name} to {zoom_value}"
            )

            offsets = self.active_microscope.zoom.stage_offsets
            solvent = self.configuration["experiment"]["Saving"]["solvent"]
            if (
                offsets is not None
                and curr_zoom is not None
                and self.active_microscope_name == former_microscope
                and solvent in offsets.keys()
            ):
                # stop stages
                self.active_microscope.stop_stage()
                curr_pos = self.get_stage_position()
                shift_pos = {}
                for axis, mags in offsets[solvent].items():
                    shift_pos[f"{axis}_abs"] = curr_pos[f"{axis}_pos"] + float(
                        mags[curr_zoom][zoom_value]
                    )
                self.move_stage(shift_pos, wait_until_done=True)
            # stop stages and update GUI
            self.stop_stage()

        except ValueError as e:
            self.logger.debug(f"{self.active_microscope_name} - {e}")

        self.active_microscope.ask_stage_for_position = True

    def get_camera_line_interval_and_exposure_time(
        self, exposure_time, number_of_pixel
    ):
        """Get camera line interval time and light sheet exposure time

        Parameters
        ----------
        exposure_time : float
            camera global exposure time
        number_of_pixel: int
            number of pixel in light sheet mode

        Returns
        -------
        exposure_time : float
            Light-sheet mode exposure time (ms).
        camera_line_interval : float
            line interval duration (s).

        """
        return self.active_microscope.camera.calculate_light_sheet_exposure_time(
            exposure_time, number_of_pixel
        )

    def load_images(self, filenames=None):
        """Load/Unload images to the Synthetic Camera

        Parameters
        ----------
        filenames : list
            List of filenames to load.
        """
        self.active_microscope.camera.initialize_image_series(
            self.data_buffer, self.number_of_frames
        )
        self.active_microscope.camera.load_images(filenames)
        self.active_microscope.camera.close_image_series()

    def update_ilastik_setting(
        self, display_segmentation=False, mark_position=True, target_labels=[1]
    ):
        """Update the ilastik setting.

        Parameters
        ----------
        display_segmentation : bool
            Display segmentation.
        mark_position : bool
            Mark position.
        target_labels : list
            Target labels.
        """
        self.display_ilastik_segmentation = display_segmentation
        self.mark_ilastik_position = mark_position
        self.ilastik_target_labels = target_labels

    def get_microscope_info(self):
        """Return Microscopes device information"""
        microscope_info = {}
        for microscope_name in self.microscopes:
            microscope_info[microscope_name] = self.microscopes[microscope_name].info
        return microscope_info

    def launch_virtual_microscope(self, microscope_name, microscope_config):
        # create databuffer
        data_buffer = [
            SharedNDArray(shape=(self.img_height, self.img_width), dtype="uint16")
            for i in range(self.number_of_frames)
        ]

        # create virtual microscope
        from aslm.model.devices import (
            SyntheticDAQ,
            SyntheticCamera,  # noqa: F401
            SyntheticGalvo,
            SyntheticFilterWheel,  # noqa: F401
            SyntheticShutter,  # noqa: F401
            SyntheticRemoteFocus,  # noqa: F401
            SyntheticStage,
            SyntheticZoom,  # noqa: F401
        )

        microscope = Microscope(
            microscope_name, self.configuration, {}, False, is_virtual=True
        )
        microscope.daq = SyntheticDAQ(self.configuration)
        microscope.laser_wavelength = self.microscopes[microscope_name].laser_wavelength
        microscope.lasers = self.microscopes[microscope_name].lasers
        microscope.camera = self.microscopes[microscope_name].camera

        # TODO: lasers
        temp = {
            "zoom": "SyntheticZoom",
            "filter_wheel": "SyntheticFilterWheel",
            "shutter": "SyntheticShutter",
            "remote_focus_device": "SyntheticRemoteFocus",
        }

        for k in microscope_config:
            if k.startswith("stage"):
                axis = k[len("stage_") :]
                if microscope_config[k] == "":
                    microscope.stages[axis] = SyntheticStage(
                        microscope_name, None, self.configuration
                    )
                else:
                    microscope.stages[axis] = self.microscopes[microscope_name].stages[
                        axis
                    ]
            elif k.startswith("galvo"):
                if microscope_config[k] == "":
                    microscope.galvo[k] = SyntheticGalvo(
                        microscope_name, None, self.configuration
                    )
                else:
                    microscope.galvo[k] = self.microscopes[microscope_name].galvo[k]
            else:
                if microscope_config[k] == "":
                    exec(
                        f"microscope.{k} = {temp[k]}('{microscope_name}', None, "
                        f"self.configuration)"
                    )
                else:
                    setattr(
                        microscope, k, getattr(self.microscopes[microscope_name], k)
                    )

        # connect virtual microscope with data_buffer
        microscope.update_data_buffer(
            self.img_width, self.img_height, data_buffer, self.number_of_frames
        )

        # add microscope to self.virtual_microscopes
        self.virtual_microscopes[microscope_name] = microscope
        return data_buffer

    def destroy_virtual_microscope(self, microscope_name):
        data_buffer = self.virtual_microscopes[microscope_name].data_buffer
        del self.virtual_microscopes[microscope_name]
        # delete shared_buffer
        for i in range(self.number_of_frames):
            data_buffer[i].shared_memory.close()
            data_buffer[i].shared_memory.unlink()
        del data_buffer

    def terminate(self):
        self.active_microscope.terminate()
        for microscope_name in self.virtual_microscopes:
            self.virtual_microscopes[microscope_name].terminate()

    def load_feature_list_from_file(self, filename, features):
        module = load_module_from_file(filename[filename.rindex("/") + 1 :], filename)
        for name in features:
            feature = getattr(module, name)
            self.feature_list.append(feature())

    def load_feature_list_from_str(self, feature_list_str):
        """Append feature list from feature_list_str

        Parameters
        ----------
        feature_list_str: str
            str of a feature list
        """
        self.feature_list.append(convert_str_to_feature_list(feature_list_str))

    def load_feature_records(self):
        """Load installed feature lists from system folder '..../.ASLM/feature_lists'"""
        feature_lists_path = get_aslm_path() + "/feature_lists"
        if not os.path.exists(feature_lists_path):
            os.makedirs(feature_lists_path)
            return
        # get __sequence.yml
        if not os.path.exists(f"{feature_lists_path}/__sequence.yml"):
            feature_records = []
        else:
            feature_records = load_yaml_file(f"{feature_lists_path}/__sequence.yml")

        # add non added feature lists
        feature_list_files = [
            temp
            for temp in os.listdir(feature_lists_path)
            if temp[temp.rindex(".") :] in (".yml", ".yaml")
        ]
        for item in feature_list_files:
            if item == "__sequence.yml":
                continue
            temp = load_yaml_file(f"{feature_lists_path}/{item}")
            add_flag = True
            for feature in feature_records:
                if feature["feature_list_name"] == temp["feature_list_name"]:
                    add_flag = False
                    break
            if add_flag:
                feature_records.append(
                    {
                        "feature_list_name": temp["feature_list_name"],
                        "yaml_file_name": item,
                    }
                )

        i = 0
        while i < len(feature_records):
            temp = feature_records[i]
            if not os.path.exists(f"{feature_lists_path}/{temp['yaml_file_name']}"):
                del feature_records[i]
                continue
            item = load_yaml_file(f"{feature_lists_path}/{temp['yaml_file_name']}")

            if item["module_name"]:
                module = load_module_from_file(item["module_name"], item["filename"])
                feature = getattr(module, item["module_name"])
                self.feature_list.append(feature())
            elif item["feature_list"]:
                feature = convert_str_to_feature_list(item["feature_list"])
                self.feature_list.append(feature)
            else:
                del feature_records[i]
                continue
            i += 1
        save_yaml_file(feature_lists_path, feature_records, "__sequence.yml")

    def get_feature_list(self, idx):
        """Get feature list str by index

        Parameters
        ----------
        idx: int
            index of feature list

        Returns
        -------
        feature_list_str: str
            "" if not exist
            string of the feature list
        """
        if idx > 0 and idx <= len(self.feature_list):
            return convert_feature_list_to_str(self.feature_list[idx - 1])
        return ""<|MERGE_RESOLUTION|>--- conflicted
+++ resolved
@@ -920,12 +920,7 @@
         # Run the acquisition
         try:
             self.active_microscope.daq.run_acquisition()
-<<<<<<< HEAD
         except:  # noqa
-=======
-        except:
-            print("Acquisition Run Failed")
->>>>>>> ef28807b
             self.active_microscope.daq.stop_acquisition()
             self.active_microscope.daq.prepare_acquisition(
                 f"channel_{self.active_microscope.current_channel}",
