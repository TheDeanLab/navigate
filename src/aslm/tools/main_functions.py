--- conflicted
+++ resolved
@@ -109,10 +109,6 @@
         logging_path = args.logging_config
     else:
         logging_path = None
-<<<<<<< HEAD
-        # TODO: What should the default be?
-=======
->>>>>>> 3e8fb119
 
     return (
         configuration_path,
@@ -145,14 +141,8 @@
     """
 
     use_gpu = False
-<<<<<<< HEAD
-    if args.GPU is True:
-        if platform.system() != "Darwin":
-            import tensorflow as tf
-=======
     if args.GPU and platform.system() != "Darwin":
         import tensorflow as tf
->>>>>>> 3e8fb119
 
         number_gpus = len(tf.config.list_physical_devices("GPU"))
         if number_gpus > 0:
