--- conflicted
+++ resolved
@@ -88,22 +88,20 @@
     spots 1 & 2
     """
 
-<<<<<<< HEAD
     def __init__(self, root, configuration, *args, **kwargs):
-=======
-    def __init__(self, root, *args, **kwargs):
         """Initiates the main application window
 
         Parameters
         ----------
         root : tk.Tk
             The main window of the application
+        configuration : dict
+            The configuration dictionary for the application
         *args
             Variable length argument list
         **kwargs
             Arbitrary keyword arguments
         """
->>>>>>> ded1abd0
 
         # Inits this class as a frame subclass with the root as its parent
         #: ScrolledFrame: The scrollable version of the main frame for the application
@@ -121,6 +119,7 @@
         #: tk.Tk: The main window of the application
         self.root = root
         self.root.title("Autonomous Software for Light Microscopy")
+        #: dict: The configuration dictionary for the application
         self.configuration = configuration
 
         # keep icons relative to view directory structure
@@ -166,17 +165,11 @@
 
         # Putting Notebooks into frames, tabs are held within the class of each
         # notebook
-<<<<<<< HEAD
+        #: SettingsNotebook: The settings notebook for the application
         self.settings = SettingsNotebook(
             frame_left=self.frame_left, root=self.root, configuration=self.configuration
         )
+        #: CameraNotebook: The camera notebook for the application
         self.camera_waveform = CameraNotebook(self.frame_top_right, root=self.root)
-        self.acqbar = AcquireBar(self.top_frame, root=self.root)
-=======
-        #: SettingsNotebook: The settings notebook for the application
-        self.settings = SettingsNotebook(self.frame_left, self.root)
-        #: CameraNotebook: The camera notebook for the application
-        self.camera_waveform = CameraNotebook(self.frame_top_right, self.root)
         #: AcquireBar: The acquire bar for the application
-        self.acqbar = AcquireBar(self.top_frame, self.root)
->>>>>>> ded1abd0
+        self.acqbar = AcquireBar(self.top_frame, root=self.root)