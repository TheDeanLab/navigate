"""Copyright (c) 2021-2022  The University of Texas Southwestern Medical Center.
All rights reserved.

Redistribution and use in source and binary forms, with or without
modification, are permitted for academic and research use only (subject to the limitations in the disclaimer below)
provided that the following conditions are met:

     * Redistributions of source code must retain the above copyright notice,
     this list of conditions and the following disclaimer.

     * Redistributions in binary form must reproduce the above copyright
     notice, this list of conditions and the following disclaimer in the
     documentation and/or other materials provided with the distribution.

     * Neither the name of the copyright holders nor the names of its
     contributors may be used to endorse or promote products derived from this
     software without specific prior written permission.

NO EXPRESS OR IMPLIED LICENSES TO ANY PARTY'S PATENT RIGHTS ARE GRANTED BY
THIS LICENSE. THIS SOFTWARE IS PROVIDED BY THE COPYRIGHT HOLDERS AND
CONTRIBUTORS "AS IS" AND ANY EXPRESS OR IMPLIED WARRANTIES, INCLUDING, BUT NOT
LIMITED TO, THE IMPLIED WARRANTIES OF MERCHANTABILITY AND FITNESS FOR A
PARTICULAR PURPOSE ARE DISCLAIMED. IN NO EVENT SHALL THE COPYRIGHT HOLDER OR
CONTRIBUTORS BE LIABLE FOR ANY DIRECT, INDIRECT, INCIDENTAL, SPECIAL,
EXEMPLARY, OR CONSEQUENTIAL DAMAGES (INCLUDING, BUT NOT LIMITED TO,
PROCUREMENT OF SUBSTITUTE GOODS OR SERVICES; LOSS OF USE, DATA, OR PROFITS; OR
BUSINESS INTERRUPTION) HOWEVER CAUSED AND ON ANY THEORY OF LIABILITY, WHETHER
IN CONTRACT, STRICT LIABILITY, OR TORT (INCLUDING NEGLIGENCE OR OTHERWISE)
ARISING IN ANY WAY OUT OF THE USE OF THIS SOFTWARE, EVEN IF ADVISED OF THE
POSSIBILITY OF SUCH DAMAGE.

A main window is created and passed to the mainapp class. This class will init as a frame then config the main window. It then
creates a menubar using the menubar class. Adds the options for each file menu. It then sets up the frames, then grids the frames.
Finally it uses the notebook classes to put them into the respective frames on the tk.Grid. Each of the notebook classes includes tab
classes and inits those etc. The second parameter in each classes __init__ function is the parent. I used the name of the parent
so that it would be easier to keep track of inheritances. Once you have the parent name you can look to the parents class in the
class definition. For example for class Main_App(ttk.Frame) the parent to Main_App is a frame and its name is root. I also used
the name of the class instead of self to make things easier to read. So for Main_App self is now mainapp.
"""

# Import Standard Libraries
import tkinter as tk
from tkinter import ttk
import logging
from pathlib import Path

# Third Party Imports

# Local Imports
from aslm.view.main_window_content.settings_notebook import settings_notebook
from aslm.view.main_window_content.camera_display.camera_view.camera_notebook import camera_notebook
from aslm.view.main_window_content.stage_control.stagecontrol_notebook import stagecontrol_notebook
from aslm.view.main_window_content.acquire_bar_frame.acquire_bar import AcquireBar
from aslm.view.menus.menus import menubar
from aslm.view.custom_widgets.scrollbars import ScrolledFrame


# Logger Setup
p = __name__.split(".")[1]

class MainApp(ttk.Frame):
    r"""Creates the frame that will hold the GUI content, its parent is the main window or root Tk object
``
    Placing the notebooks using tk.Grid. While the grid is called on each frame it is actually calling
    the main window since those are the parent to the frames. The labels have already been packed into each respective
    frame so can be ignored in the grid setup. This layout uses a 2x2 grid to start.

    1   2
    3   4
    5   6

    The above is the grid "spots" the left frame will take spots 3 & 5 while top right takes
    spot 4 and bottom right frame takes spot 6. Top frame will be spots 1 & 2
    """

    def __init__(self,
                 root,
                 *args,
                 **kwargs):

        # Inits this class as a frame subclass with the root as its parent
        self.scroll_frame = ScrolledFrame(root)
        self.scroll_frame.grid(row=0, column=0, sticky=tk.NSEW)
        

        ttk.Frame.__init__(self, self.scroll_frame.interior, *args, **kwargs)

        # Initialize Logger
        self.logger = logging.getLogger(p)

        # This starts the main window config, and makes sure that any child
        # widgets can be resized with the window
        self.root = root
        self.root.title("Axially Swept Light-Sheet Microscope")

        # keep icons relative to view directory structure
        view_directory = Path(__file__).resolve().parent
        photo_image = view_directory.joinpath("icon", "mic.png")
        self.root.iconphoto(True, tk.PhotoImage(file=photo_image))
        self.root.resizable(True, True)
        self.root.geometry("")
        tk.Grid.columnconfigure(root, 'all', weight=1)
        tk.Grid.rowconfigure(root, 'all', weight=1)

        # Creating and linking menu to main window/app
        self.menubar = menubar(root)

        # Top Frame Acquire Bar
        self.top_frame = ttk.Frame(self)

        # Left Frame Notebook 1 setup
        self.frame_left = ttk.Frame(self)

        # Top right Frame Notebook 2 setup
        self.frame_top_right = ttk.Frame(self)

        # Bottom right Frame Notebook 3 setup
        self.frame_bottom_right = ttk.Frame(self)

        # Gridding out foundational frames
        self.grid(column=0, row=0, sticky=tk.NSEW)
        self.top_frame.grid(row=0, column=0, columnspan=2, sticky=tk.NSEW, padx=3, pady=3)
        self.frame_left.grid(row=1, column=0, rowspan=2, sticky=tk.NSEW, padx=3, pady=3)
        self.frame_top_right.grid(row=1, column=1, sticky=tk.NSEW, padx=3, pady=3)
        self.frame_bottom_right.grid(row=2, column=1, sticky=tk.NSEW, padx=3, pady=3)

        # Putting Notebooks into frames, tabs are held within the class of each
        # notebook
<<<<<<< HEAD
        self.settings = settings_notebook(self.frame_left, self.root)
        self.camera_waveform = camera_notebook(self.frame_top_right, self.root)
        self.stage_control = stagecontrol_notebook(self.frame_bottom_right)
=======
        self.settings = settings_notebook(self.frame_left)
        self.camera_waveform = camera_notebook(self.frame_top_right)
        # self.stage_control = stagecontrol_notebook(self.frame_bottom_right)
>>>>>>> 8b9b8bbc
        self.acqbar = AcquireBar(self.top_frame, self.root)
        self.logger.info("GUI setup working")
        self.logger.info("Performance - GUI Started real quick")
        self.logger.info("Spec - GUI is this size")

        # TODO: We do not understand the GUI sizing.  Notes here. Follow-up later when this becomes a problem.
        # Adjust Canvas Width for Screen Resolution
        # Appears that Windows has 96 DPI, and Apple has 72.  
        # iMac Built in Retina Display is 4480 x 2520
        # In the settings, can adjust display scaling -> 2560 x 1440
        # dpi = int(self.root.winfo_fpixels('1i'))
        # tk_screen_width, tk_screen_height = int(root.winfo_screenwidth()), int(root.winfo_screenheight()) # 1920 x 1080
        # TK screen width is the correct width according to the OS.
        
        # Tk doesn't take into account the DPI?
        # actual_screen_width, actual_screen_height = int(tk_screen_width * (dpi / 96)), int(tk_screen_height * (dpi / 96))
        # Take into account the fact that we actually do not have 96 DPI, but actually 72. 2560 x 1440.

        # print(f"TK Screen Width, Height, dpi: {tk_screen_width}, {tk_screen_height}, {dpi}")  # 1920 x 1080
        # print(f"Actual Screen Width, Height: {actual_screen_width}, {actual_screen_height}")  # 2560 x 1440.

        # Is the GUI bigger than the actual or tk screen size?

        # if canvas_width > screen_width or canvas_height > screen_height:
        #     screen_scaling_factor = dpi / 72
        #     
        #     self.root.tk.call('tk', 'scaling', screen_scaling_factor)

        # self.root.geometry(f"{actual_screen_width}x{actual_screen_height}")
         


if __name__ == '__main__':
    root = tk.Tk()
    MainApp(root)
    root.mainloop()<|MERGE_RESOLUTION|>--- conflicted
+++ resolved
@@ -126,15 +126,10 @@
 
         # Putting Notebooks into frames, tabs are held within the class of each
         # notebook
-<<<<<<< HEAD
         self.settings = settings_notebook(self.frame_left, self.root)
         self.camera_waveform = camera_notebook(self.frame_top_right, self.root)
-        self.stage_control = stagecontrol_notebook(self.frame_bottom_right)
-=======
-        self.settings = settings_notebook(self.frame_left)
-        self.camera_waveform = camera_notebook(self.frame_top_right)
         # self.stage_control = stagecontrol_notebook(self.frame_bottom_right)
->>>>>>> 8b9b8bbc
+
         self.acqbar = AcquireBar(self.top_frame, self.root)
         self.logger.info("GUI setup working")
         self.logger.info("Performance - GUI Started real quick")
