"""
Copyright (c) 2021-2022  The University of Texas Southwestern Medical Center.
All rights reserved.

Redistribution and use in source and binary forms, with or without
modification, are permitted for academic and research use only (subject to the limitations in the disclaimer below)
provided that the following conditions are met:

     * Redistributions of source code must retain the above copyright notice,
     this list of conditions and the following disclaimer.

     * Redistributions in binary form must reproduce the above copyright
     notice, this list of conditions and the following disclaimer in the
     documentation and/or other materials provided with the distribution.

     * Neither the name of the copyright holders nor the names of its
     contributors may be used to endorse or promote products derived from this
     software without specific prior written permission.

NO EXPRESS OR IMPLIED LICENSES TO ANY PARTY'S PATENT RIGHTS ARE GRANTED BY
THIS LICENSE. THIS SOFTWARE IS PROVIDED BY THE COPYRIGHT HOLDERS AND
CONTRIBUTORS "AS IS" AND ANY EXPRESS OR IMPLIED WARRANTIES, INCLUDING, BUT NOT
LIMITED TO, THE IMPLIED WARRANTIES OF MERCHANTABILITY AND FITNESS FOR A
PARTICULAR PURPOSE ARE DISCLAIMED. IN NO EVENT SHALL THE COPYRIGHT HOLDER OR
CONTRIBUTORS BE LIABLE FOR ANY DIRECT, INDIRECT, INCIDENTAL, SPECIAL,
EXEMPLARY, OR CONSEQUENTIAL DAMAGES (INCLUDING, BUT NOT LIMITED TO,
PROCUREMENT OF SUBSTITUTE GOODS OR SERVICES; LOSS OF USE, DATA, OR PROFITS; OR
BUSINESS INTERRUPTION) HOWEVER CAUSED AND ON ANY THEORY OF LIABILITY, WHETHER
IN CONTRACT, STRICT LIABILITY, OR TORT (INCLUDING NEGLIGENCE OR OTHERWISE)
ARISING IN ANY WAY OUT OF THE USE OF THIS SOFTWARE, EVEN IF ADVISED OF THE
POSSIBILITY OF SUCH DAMAGE.
"""
# Standard Library Imports
import logging
import tkinter as tk
from tkinter import ttk

# Third Party Imports
from matplotlib.figure import Figure
from matplotlib.backends.backend_tkagg import FigureCanvasTkAgg

# Local Imports
<<<<<<< HEAD
from aslm.view.main_window_content.camera_display.camera_view.camera_view_frames.image_metrics import image_metrics
from aslm.view.main_window_content.camera_display.camera_view.camera_view_frames.palette import palette
=======
from aslm.view.main_window_content.camera_display.camera_view.tabs.image_metrics import image_metrics
from aslm.view.main_window_content.camera_display.camera_view.tabs.palette import palette
from aslm.view.custom_widgets.LabelInputWidgetFactory import LabelInput
>>>>>>> 06cb3b7f

# Logger Setup
p = __name__.split(".")[1]
logger = logging.getLogger(p)

class camera_tab(ttk.Frame):
    def __init__(self, cam_wave, *args, **kwargs):
        #  Init Frame
        ttk.Frame.__init__(self, cam_wave, *args, **kwargs)
        
        # Formatting
        tk.Grid.columnconfigure(self, 'all', weight=1)
        tk.Grid.rowconfigure(self, 'all', weight=1)

        #  Frame that will hold camera image
        self.cam_image = ttk.Frame(self)
        self.cam_image.grid(row=0, column=0, sticky=tk.NSEW)

        # Frame for the Waveforms
        self.canvas = tk.Canvas(self.cam_image, width=512, height=512)
        self.canvas.grid(row=0, column=0, sticky=tk.NSEW, padx=5, pady=5)
        self.matplotlib_figure = Figure(figsize=[6, 6], tight_layout=True)
        self.matplotlib_canvas = FigureCanvasTkAgg(self.matplotlib_figure, self.canvas)

        #  Frame for scale settings/palette color
        self.scale_palette = palette(self)
        self.scale_palette.grid(row=0, column=1, sticky=NSEW, padx=5, pady=5)

        # Frame for the slider bar.
        self.slider = slider(self)
        self.slider.grid(row=1, column=0, sticky=SW, padx=5, pady=5)

        #  Frame for camera selection and counts
        self.image_metrics = image_metrics(self)
<<<<<<< HEAD
        self.image_metrics.grid(row=1, column=0, sticky=tk.W, padx=5, pady=5)

        #  Frame for scale settings/pallete color
        self.scale_palette = palette(self)
        self.scale_palette.grid(row=0, column=1, sticky=tk.NSEW, padx=5, pady=5)
=======
        self.image_metrics.grid(row=2, column=0, sticky=W, padx=5, pady=5)

        # Frame for controlling the live display functionality.
        self.live_frame = live_frame(self)
        self.live_frame.grid(row=1, column=1, sticky=NSEW, padx=5, pady=5)

class live_frame(ttk.Labelframe):
    def __init__(self, cam_view, *args, **kwargs):
        # Init Frame
        text_label = 'Image Display'
        ttk.Labelframe.__init__(
            self,
            cam_view,
            text=text_label,
            *args,
            **kwargs)

        # Formatting
        Grid.columnconfigure(self, 'all', weight=1)
        Grid.rowconfigure(self, 'all', weight=1)

        self.live_var = StringVar()
        self.live = ttk.Combobox(self, textvariable=self.live_var)
        self.live['values'] = ('Live', 'Image Plane', 'XY MIP', 'YZ MIP', 'ZY MIP')
        self.live.set('Live')
        self.live.grid(row=1, column=0)



    def get_variables(self):
        """
        # This function returns a dictionary of all the variables that are tied to each widget name.
        The key is the widget name, value is the variable associated.
        """
        variables = {}
        for key, widget in self.inputs.items():
            variables[key] = widget.get()
        return variables

    def get_widgets(self):
        """
        # This function returns the dictionary that holds the widgets.
        The key is the widget name, value is the LabelInput class that has all the data.
        """
        return self.inputs


class slider(ttk.Labelframe):
    def __init__(self, cam_view, *args, **kwargs):
        # Init Frame
        text_label = 'Slice Index'
        ttk.Labelframe.__init__(
            self,
            cam_view,
            text=text_label,
            *args,
            **kwargs)

        # Formatting
        Grid.columnconfigure(self, 'all', weight=1)
        Grid.rowconfigure(self, 'all', weight=1)

        # Slider
        self.inputs = {}
        self.slider_widget = Scale(cam_view,
                                   from_=0,
                                   to=200,
                                   tickinterval=20,
                                   orient=HORIZONTAL,
                                   showvalue=0,
                                   label="Slice Index")
        self.slider_widget.configure(state='disabled')  # 'normal'
        self.slider_widget.grid(row=1, column=0, sticky=NSEW, padx=5, pady=5)


    def get_variables(self):
        """
        # This function returns a dictionary of all the variables that are tied to each widget name.
        The key is the widget name, value is the variable associated.
        """
        variables = {}
        for key, widget in self.inputs.items():
            variables[key] = widget.get()
        return variables

    def get_widgets(self):
        """
        # This function returns the dictionary that holds the widgets.
        The key is the widget name, value is the LabelInput class that has all the data.
        """
        return self.inputs
>>>>>>> 06cb3b7f
<|MERGE_RESOLUTION|>--- conflicted
+++ resolved
@@ -40,14 +40,8 @@
 from matplotlib.backends.backend_tkagg import FigureCanvasTkAgg
 
 # Local Imports
-<<<<<<< HEAD
 from aslm.view.main_window_content.camera_display.camera_view.camera_view_frames.image_metrics import image_metrics
 from aslm.view.main_window_content.camera_display.camera_view.camera_view_frames.palette import palette
-=======
-from aslm.view.main_window_content.camera_display.camera_view.tabs.image_metrics import image_metrics
-from aslm.view.main_window_content.camera_display.camera_view.tabs.palette import palette
-from aslm.view.custom_widgets.LabelInputWidgetFactory import LabelInput
->>>>>>> 06cb3b7f
 
 # Logger Setup
 p = __name__.split(".")[1]
@@ -74,26 +68,19 @@
 
         #  Frame for scale settings/palette color
         self.scale_palette = palette(self)
-        self.scale_palette.grid(row=0, column=1, sticky=NSEW, padx=5, pady=5)
+        self.scale_palette.grid(row=0, column=1, sticky=tk.NSEW, padx=5, pady=5)
 
         # Frame for the slider bar.
         self.slider = slider(self)
-        self.slider.grid(row=1, column=0, sticky=SW, padx=5, pady=5)
+        self.slider.grid(row=1, column=0, sticky=tk.SW, padx=5, pady=5)
 
         #  Frame for camera selection and counts
         self.image_metrics = image_metrics(self)
-<<<<<<< HEAD
-        self.image_metrics.grid(row=1, column=0, sticky=tk.W, padx=5, pady=5)
-
-        #  Frame for scale settings/pallete color
-        self.scale_palette = palette(self)
-        self.scale_palette.grid(row=0, column=1, sticky=tk.NSEW, padx=5, pady=5)
-=======
-        self.image_metrics.grid(row=2, column=0, sticky=W, padx=5, pady=5)
+        self.image_metrics.grid(row=2, column=0, sticky=tk.W, padx=5, pady=5)
 
         # Frame for controlling the live display functionality.
         self.live_frame = live_frame(self)
-        self.live_frame.grid(row=1, column=1, sticky=NSEW, padx=5, pady=5)
+        self.live_frame.grid(row=1, column=1, sticky=tk.NSEW, padx=5, pady=5)
 
 class live_frame(ttk.Labelframe):
     def __init__(self, cam_view, *args, **kwargs):
@@ -107,10 +94,10 @@
             **kwargs)
 
         # Formatting
-        Grid.columnconfigure(self, 'all', weight=1)
-        Grid.rowconfigure(self, 'all', weight=1)
+        tk.Grid.columnconfigure(self, 'all', weight=1)
+        tk.Grid.rowconfigure(self, 'all', weight=1)
 
-        self.live_var = StringVar()
+        self.live_var = tk.StringVar()
         self.live = ttk.Combobox(self, textvariable=self.live_var)
         self.live['values'] = ('Live', 'Image Plane', 'XY MIP', 'YZ MIP', 'ZY MIP')
         self.live.set('Live')
@@ -148,20 +135,20 @@
             **kwargs)
 
         # Formatting
-        Grid.columnconfigure(self, 'all', weight=1)
-        Grid.rowconfigure(self, 'all', weight=1)
+        tk.Grid.columnconfigure(self, 'all', weight=1)
+        tk.Grid.rowconfigure(self, 'all', weight=1)
 
         # Slider
         self.inputs = {}
-        self.slider_widget = Scale(cam_view,
+        self.slider_widget = tk.Scale(cam_view,
                                    from_=0,
                                    to=200,
                                    tickinterval=20,
-                                   orient=HORIZONTAL,
+                                   orient=tk.HORIZONTAL,
                                    showvalue=0,
                                    label="Slice Index")
         self.slider_widget.configure(state='disabled')  # 'normal'
-        self.slider_widget.grid(row=1, column=0, sticky=NSEW, padx=5, pady=5)
+        self.slider_widget.grid(row=1, column=0, sticky=tk.NSEW, padx=5, pady=5)
 
 
     def get_variables(self):
@@ -180,4 +167,3 @@
         The key is the widget name, value is the LabelInput class that has all the data.
         """
         return self.inputs
->>>>>>> 06cb3b7f
