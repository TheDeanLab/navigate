--- conflicted
+++ resolved
@@ -56,15 +56,8 @@
 
 def main():
     # Evaluate GPU Status for Analysis Routines
-<<<<<<< HEAD
-    if platform.system() == 'Darwin':
-        # TensorFlow not supported on Apple Devices
-        USE_GPU = False
-    else:
-=======
     USE_GPU = False
     if platform.system() != 'Darwin':
->>>>>>> 9b159e27
         import tensorflow as tf
         number_GPUs = len(tf.config.list_physical_devices('GPU'))
         if number_GPUs == 0:
