"""
ASLM Model.

Copyright (c) 2021-2022  The University of Texas Southwestern Medical Center.
All rights reserved.

Redistribution and use in source and binary forms, with or without
modification, are permitted for academic and research use only (subject to the limitations in the disclaimer below)
provided that the following conditions are met:

     * Redistributions of source code must retain the above copyright notice,
     this list of conditions and the following disclaimer.

     * Redistributions in binary form must reproduce the above copyright
     notice, this list of conditions and the following disclaimer in the
     documentation and/or other materials provided with the distribution.

     * Neither the name of the copyright holders nor the names of its
     contributors may be used to endorse or promote products derived from this
     software without specific prior written permission.

NO EXPRESS OR IMPLIED LICENSES TO ANY PARTY'S PATENT RIGHTS ARE GRANTED BY
THIS LICENSE. THIS SOFTWARE IS PROVIDED BY THE COPYRIGHT HOLDERS AND
CONTRIBUTORS "AS IS" AND ANY EXPRESS OR IMPLIED WARRANTIES, INCLUDING, BUT NOT
LIMITED TO, THE IMPLIED WARRANTIES OF MERCHANTABILITY AND FITNESS FOR A
PARTICULAR PURPOSE ARE DISCLAIMED. IN NO EVENT SHALL THE COPYRIGHT HOLDER OR
CONTRIBUTORS BE LIABLE FOR ANY DIRECT, INDIRECT, INCIDENTAL, SPECIAL,
EXEMPLARY, OR CONSEQUENTIAL DAMAGES (INCLUDING, BUT NOT LIMITED TO,
PROCUREMENT OF SUBSTITUTE GOODS OR SERVICES; LOSS OF USE, DATA, OR PROFITS; OR
BUSINESS INTERRUPTION) HOWEVER CAUSED AND ON ANY THEORY OF LIABILITY, WHETHER
IN CONTRACT, STRICT LIABILITY, OR TORT (INCLUDING NEGLIGENCE OR OTHERWISE)
ARISING IN ANY WAY OUT OF THE USE OF THIS SOFTWARE, EVEN IF ADVISED OF THE
POSSIBILITY OF SUCH DAMAGE.
"""

# Standard Library Imports
import time
import os
import threading
import platform
import logging
from pathlib import Path

# Third Party Imports
import numpy as np
from queue import Queue

# Local Imports
import model.aslm_device_startup_functions as startup_functions
from .aslm_model_config import Session as session
from controller.thread_pool import SynchronizedThreadPool
from model.concurrency.concurrency_tools import ResultThread, SharedNDArray, ObjectInSubprocess

# debug
from model.aslm_debug_model import Debug_Module



class Model:
    def __init__(
            self,
            USE_GPU,
            args,
            configuration_path=None,
            experiment_path=None,
            etl_constants_path=None):
        
        # Logger Setup
        from log_files.log_functions import log_setup
        log_setup('model_logging.yml')
        p = __name__.split(".")[0]
        logger = logging.getLogger(p)
        
        logger.info("Performance - Testing if it works")
        logger.debug("Spec - Testing if spec works too")
        logger.info("Made it to model")
        
        # Specify verbosity
        self.verbose = args.verbose

        # Loads the YAML file for all of the microscope parameters
        self.configuration = session(configuration_path, args.verbose)

        # Loads the YAML file for all of the experiment parameters
        self.experiment = session(experiment_path, args.verbose)

        # Loads the YAML file for all of the ETL constants
        self.etl_constants = session(etl_constants_path, args.verbose)

        # Initialize all Hardware
        if args.synthetic_hardware or args.sh:
            # If command line entry provided, overwrites the model parameters with synthetic hardware.
            self.configuration.Devices['daq'] = 'SyntheticDAQ'
            self.configuration.Devices['camera'] = 'SyntheticCamera'
            self.configuration.Devices['etl'] = 'SyntheticETL'
            self.configuration.Devices['filter_wheel'] = 'SyntheticFilterWheel'
            self.configuration.Devices['stage'] = 'SyntheticStage'
            self.configuration.Devices['zoom'] = 'SyntheticZoom'
            self.configuration.Devices['shutters'] = 'SyntheticShutter'
            self.configuration.Devices['lasers'] = 'SyntheticLasers'

        # Move device initialization steps to multiple threads
        threads_dict = {
            'image_writer': ResultThread(target=startup_functions.start_image_writer,
                                        args=(self.configuration, self.experiment, self.verbose,)).start(),

            'filter_wheel': ResultThread(target=startup_functions.start_filter_wheel,
                                         args=(self.configuration,self.verbose,)).start(),

            'zoom': ResultThread(target=startup_functions.start_zoom_servo,
                                 args=(self.configuration, self.verbose,)).start(),

            'camera': ResultThread(target=startup_functions.start_camera,
                                   args=(self.configuration, self.experiment, self.verbose,)).start(),

            'stages': ResultThread(target=startup_functions.start_stages,
                                   args=(self.configuration,self.verbose,)).start(),

            'shutter': ResultThread(target=startup_functions.start_shutters,
                                    args=(self.configuration, self.experiment, self.verbose,)).start(),

            'daq': ResultThread(target=startup_functions.start_daq,
                                args=(self.configuration, self.experiment, self.etl_constants, self.verbose,)).start(),

            'laser_triggers': ResultThread(target=startup_functions.start_laser_triggers,
                                           args=(self.configuration, self.experiment, self.verbose,)).start(),
        }

        for k in threads_dict:
            setattr(self, k, threads_dict[k].get_result())

        # in synthetic_hardware mode, we need to wire up camera to daq
        if args.synthetic_hardware or args.sh:
            self.daq.set_camera(self.camera)

        # analysis class
        self.analysis = startup_functions.start_analysis(self.configuration, self.experiment, USE_GPU, self.verbose)

        # Acquisition Housekeeping
<<<<<<< HEAD
        # RG-?
=======
        self.imaging_mode = None
>>>>>>> 5c3c1fa1
        self.image_count = 0
        self.acquisition_count = 0
        self.total_acquisition_count = None
        self.total_image_count = None
        self.current_time_point = 0
        self.current_channel = 0
        self.current_filter = 'Empty'
        self.current_laser = '488nm'
        self.current_laser_index = 1
        self.current_exposure_time = 0  # milliseconds
        self.pre_exposure_time = 0  # milliseconds
        self.start_time = None
        self.image_acq_start_time_string = time.strftime("%Y%m%d-%H%M%S")

        # Autofocusing
        self.f_position = None
        self.max_entropy = None
        self.focus_pos = None

        # Threads
        self.signal_thread = None
        self.data_thread = None

        # data buffer
        self.data_buffer = None
        self.number_of_frames = 0

        # show image function/pipe handler
        self.show_img_pipe = None
        
        # Plot Pipe handler
        self.plot_pipe = None

        # frame signal id
        self.frame_id = 0

        # Queue
        self.autofocus_frame_queue = Queue()
        self.autofocus_pos_queue = Queue()
        
        # flags
        self.autofocus_on = False  # autofocus
        self.is_live = False  # need to clear up data buffer after acquisition
        self.is_save = False  # save data
        self.stop_acquisition = False # stop signal and data threads
        self.stop_send_signal = False # stop signal thread

        # timing - Units in milliseconds.
        self.camera_minimum_waiting_time = self.camera.get_minimum_waiting_time()
        self.trigger_waiting_time = 10
        self.pre_trigger_time = 0

        # debug
        self.debug = Debug_Module(self, self.verbose)

    def set_show_img_pipe(self, handler):
        """
        # wire up show image function/pipe
        """
        self.show_img_pipe = handler
        
    def set_autofocus_plot_pipe(self, handler):
        """
        # wire up autofocus plot pipe
        """
        self.plot_pipe = handler

    def set_data_buffer(self, data_buffer, img_width=512, img_height=512):
        if self.camera.camera_controller.is_acquiring:
            self.camera.close_image_series()
        self.camera.set_ROI(img_width, img_height)
        self.data_buffer = data_buffer
        self.number_of_frames = self.configuration.SharedNDArray['number_of_frames']
        # self.camera.initialize_image_series(self.data_buffer, self.number_of_frames)
        self.frame_id = 0
        # self.is_live = True

    #  Basic Image Acquisition Functions
    #  - These functions are used to acquire images from the camera
    #  - Tasks for delivering analog and digital outputs are already initiated by the DAQ object
    #  - daq.create_waveforms() calculates the waveforms and writes them to tasks.
    #  - daq.start_tasks() starts the tasks, which then wait for an external trigger.
    #  - daq.run_tasks() delivers the external trigger which synchronously starts the tasks and waits for completion.
    #  - daq.stop_tasks() stops the tasks and cleans up.

    def run_command(self, command, *args, **kwargs):
        """
        Receives commands from the controller.
        """
        if self.verbose:
            print('in the model(get the command from controller):', command, args)
        if not self.data_buffer:
            if self.verbose:
                print("Error: The Shared Memory Buffer Has Not Been Set Up.")
            return

        if command == 'single':
            """
            # Acquire a single image.
            # First overwrites the model instance of the MicroscopeState
            """
            self.imaging_mode = 'single'
            self.experiment.MicroscopeState = kwargs['microscope_info']
            self.experiment.CameraParameters = kwargs['camera_info']
            self.is_save = self.experiment.MicroscopeState['is_save']

            if self.is_save:
                self.experiment.Saving = kwargs['saving_info']
            self.prepare_acquisition()
            self.run_single_acquisition()
            self.run_data_process(1)
            self.end_acquisition()

        elif command == 'live':
            """
            Live Acquisition Mode
            """
            self.imaging_mode = 'live'
            self.experiment.MicroscopeState = kwargs['microscope_info']
            self.experiment.CameraParameters = kwargs['camera_info']
            self.is_save = False
            self.prepare_acquisition()
            self.is_live = True
            self.signal_thread = threading.Thread(target=self.run_live_acquisition)
            self.signal_thread.name = "Live Mode Signal"
            self.data_thread = threading.Thread(target=self.run_data_process)
            self.data_thread.name = "Live Mode Data"
            self.signal_thread.start()
            self.data_thread.start()

        elif command == 'z-stack':
            self.imaging_mode = 'z-stack'
            pass

        elif command == 'projection':
            self.imaging_mode = 'projection'
            pass

        elif command == 'update_setting':
            """
            Called by the controller
            Passes the string 'resolution' and a dictionary
            consisting of the resolution_mode, the zoom, and the laser_info.
            e.g., self.resolution_info.ETLConstants[self.resolution][self.mag]
            """
            # stop live thread
            self.stop_send_signal = True
            self.signal_thread.join()
            if args[0] == 'channel':
                self.experiment.MicroscopeState['channels'] = args[1]

            if args[0] == 'resolution':
                """
                args[1] is a dictionary that includes 'resolution_mode': 'low', 'zoom': '1x', 'laser_info': ...
                ETL popup window updating the self.etl_constants.
                Passes new self.etl_constants to the self.model.daq
                TODO: Make sure the daq knows which etl data to use based upon wavelength, zoom, resolution mode, etc.
                """
                updated_settings = args[1]
                resolution_mode = updated_settings['resolution_mode']
                zoom = updated_settings['zoom']
                laser_info = updated_settings['laser_info']

                if resolution_mode == 'low':
                    self.etl_constants.ETLConstants['low'][zoom] = laser_info
                else:
                    self.etl_constants.ETLConstants['high'][zoom] = laser_info
                if self.verbose:
                    print(self.etl_constants.ETLConstants['low'][zoom])

                # Modify DAQ to pull the initial values from the etl_constants.yml file, or be passed it from the model.
                # Pass to the self.model.daq to
                #             value = self.resolution_info.ETLConstants[self.resolution][self.mag][laser][etl_name]
                # print(args[1])

            # prepare devices based on updated info
            self.stop_send_signal = False
            self.signal_thread = threading.Thread(target=self.run_live_acquisition)
            self.signal_thread.name = "ETL Popup Signal"
            self.signal_thread.start()

        elif command == 'autofocus':
            """
            Autofocus Routine
            Args[0] is a dictionary of the microscope state (resolution, mode, zoom, ...)
            Args[1] is a dictionary of the user-defined autofocus parameters:
            {'coarse_range': 500, 
            'coarse_step_size': 50, 
            'coarse_selected': True, 
            'fine_range': 50, 
            'fine_step_size': 5, 
            'fine_selected': True}
            """

            self.experiment.MicroscopeState = args[0]
            self.experiment.AutoFocusParameters = args[1]
            frame_num = self.get_autofocus_frame_num() + 1
            if frame_num < 1:
                return
            self.prepare_acquisition()  # Opens correct shutter and puts all signals to false
            self.autofocus_on = True
            self.is_save = False
            self.f_position = args[2]  # Current position

            self.signal_thread = threading.Thread(target=self.run_single_acquisition,
                                                  kwargs={'target_channel': 1},
                                                  name='Autofocus Signal')

            self.data_thread = threading.Thread(target=self.run_data_process,
                                                args=(frame_num,),
                                                name='Autofocus Data')

            # Start Threads
            self.signal_thread.start()
            self.data_thread.start()
            
        elif command == 'stop':
            """
            Called when user halts the acquisition
            """
            self.stop_acquisition = True
            if self.signal_thread:
                self.signal_thread.join()
            if self.data_thread:
                self.data_thread.join()
            self.end_acquisition()

        elif command == 'debug':
            '''
            Debug Operation Mode
            '''
            self.debug.debug(*args, **kwargs)

    def move_stage(self, pos_dict):
        """
        Moves the stages.
        Checks "on target state" after command and waits until done.
        """
        self.stages.move_absolute(pos_dict, wait_until_done=True)
        self.stages.report_position()

    def prepare_acquisition(self):
        if self.camera.camera_controller.is_acquiring:
            self.camera.close_image_series()
        # turn off flags
        self.stop_acquisition = False
        self.stop_send_signal = False
        self.autofocus_on = False
        if self.is_live:
            self.is_live = False

        # TODO: Calculate Waveforms for DAQ for all channels here.
        # Currently done on a per-channel basis in the 'run_single_acquisition' function below.

        # Update Camera.
        self.camera.set_sensor_mode(self.experiment.CameraParameters['sensor_mode'])
        print("SENSOR MODE:", self.experiment.CameraParameters['sensor_mode'])
        if self.experiment.CameraParameters['sensor_mode'] == 'Light-Sheet':
            print("Desired Readout Direction:", self.experiment.CameraParameters['readout_direction'])
            print("Actual Readout Direction:", self.camera.camera_controller.get_property_value("readout_direction"))
            self.camera.set_readout_direction(self.experiment.CameraParameters['readout_direction'])
            # self.camera.set_lightsheet_rolling_shutter_width(self.experiment.CameraParameters['lightsheet_rolling_shutter_width'])

        # Attach camera buffer and start imaging
        # TODO: Move this to a separate function?
        self.camera.initialize_image_series(self.data_buffer, self.number_of_frames)

        self.open_shutter()

    def end_acquisition(self):
        """
        #
        """
        # dettach buffer in live mode in order to clear unread frames
        if self.camera.camera_controller.is_acquiring:
            self.camera.close_image_series()
            self.frame_id = 0

        if self.is_live:
            self.is_live = False

        # close shutter
        self.shutter.close_shutters()

    def run_data_process(self, num_of_frames=0):
        """
        This function will listen to the camera.
        When there is a frame ready, it will call next steps to handle the frame data
        """
        count_frame = num_of_frames > 0
        if self.autofocus_on:
            f_frame_id = -1  #  to indicate if there is one frame need to calculate shannon value, but the image frame isn't ready
            frame_num = 10  # any value but not 1

        wait_num = 10  # this will let this thread wait 10 * 500 ms before it ends
        acquired_frame_num = 0
        
        # Plot Data list
        plot_data = []  # Going to be a List of [focus, entropy]
        start_time = time.perf_counter()

        while not self.stop_acquisition:
            frame_ids = self.camera.get_new_frame()
            # frame_ids = self.camera.buf_getlastframedata()
            if self.verbose:
                print('running data process, get frames', frame_ids)
            # if there is at least one frame available
            if not frame_ids:
                wait_num -= 1
                if wait_num <= 0:
                    # it has waited for wait_num * 500 ms, it's sure there won't be any frame coming
                    break
                continue

            wait_num = 10
            acquired_frame_num += len(frame_ids)

            # show image
            if self.verbose:
                print('sent through pipe', frame_ids[0])
            self.show_img_pipe.send(frame_ids[0])

            # Autofocus Analysis
            while self.autofocus_on:
                try:
                    if f_frame_id < 0:
                        f_frame_id, frame_num, f_pos = self.autofocus_frame_queue.get_nowait()
                    if f_frame_id not in frame_ids:
                        break
                except:
                    break
                entropy = self.analysis.normalized_dct_shannon_entropy(self.data_buffer[f_frame_id], 3)
                # How is this getting called without self.analysis existing in the model?
                # TODO Pipe f_pos and entropy to controller to pass to popup plot
                if self.verbose:
                    print("Appending plot data focus, entropy: ", f_pos, entropy)
                    plot_data.append([f_pos, entropy[0]])
                    print("Testing plot data print: ", len(plot_data))
                else:
                    plot_data.append([f_pos, entropy[0]])
                # Need to initialize entropy above for the first iteration of the autofocus routine.
                # Need to initialize entropy_vector above for the first iteration of the autofocus routine.
                # Then need to append each measurement to the entropy_vector.  First column will be the focus position, 
                # second column would be the DCT entropy value.
                # 
                f_frame_id = -1
                if entropy > self.max_entropy:
                    self.max_entropy = entropy
                    self.focus_pos = f_pos
                if frame_num == 1:
                    frame_num = 10  # any value but not 1
                    print('***********max shannon entropy:', self.max_entropy, self.focus_pos)
                    # find out the focus
                    self.autofocus_pos_queue.put(self.focus_pos)
                    break

            if count_frame:
                num_of_frames -= len(frame_ids)
                self.stop_acquisition = (num_of_frames <= 0) or self.stop_acquisition

        # Turning plot_data into numpy array and sending
        # we could send plot_data here or we could send it in function snap_image_with_autofocus
        if self.autofocus_on:
            if self.verbose:
                print("Model sending plot data: ", plot_data)
            plot_data = np.asarray(plot_data)
            self.plot_pipe.send(plot_data) # Sending controller plot data
        
        self.show_img_pipe.send('stop')
        end_time = time.perf_counter()
        print('*******total time*******', end_time - start_time)

        if self.verbose:
            print('data thread is stop')
            print('received frames in total:', acquired_frame_num)

    def prepare_image_series(self):
        """
        #  Prepares an image series without waveform update
        """
        pass
        # self.daq.create_tasks()
        # self.daq.write_waveforms_to_tasks()

    def snap_image_in_series(self):
        """
        # Snaps and image from a series without waveform update
        """
        pass
        # self.daq.start_tasks()
        # self.daq.run_tasks()
        # self.data = self.camera.get_image()
        # self.daq.stop_tasks()

    def close_image_series(self):
        """
        #  Cleans up after series without waveform update
        """
        pass  # self.daq.close_tasks()

    def calculate_number_of_channels(self):
        """
        #  Calculates the total number of channels that are selected.
        """
        return len(self.experiment.MicroscopeState['channels'])

    def prepare_acquisition_list(self):
        """
        #  Calculates the total number of acquisitions, images, etc.  Initializes the counters.
        """
        number_of_channels = self.calculate_number_of_channels()
        number_of_positions = len(
            self.experiment.MicroscopeState['stage_positions'])
        number_of_slices = self.experiment.MicroscopeState['number_z_steps']
        number_of_time_points = self.experiment.MicroscopeState['timepoints']

        self.image_count = 0
        self.acquisition_count = 0
        self.total_acquisition_count = number_of_channels * \
            number_of_positions * number_of_time_points
        self.total_image_count = self.total_acquisition_count * number_of_slices
        self.start_time = time.time()

    def load_experiment_file(self, experiment_path):
        # Loads the YAML file for all of the experiment parameters
        self.experiment = session(experiment_path, self.verbose)

    def run_single_acquisition(self, target_channel=None):
        """
        # Called by model.run_command().
        target_channel called by the autofocus routine.
        """

        #  Interrogate the Experiment Settings
        microscope_state = self.experiment.MicroscopeState
        prefix_len = len('channel_')
        for channel_key in microscope_state['channels']:
            if self.stop_acquisition or self.stop_send_signal:
                break
            channel_idx = int(channel_key[prefix_len:])
            if target_channel and channel_idx != target_channel:
                continue
            channel = microscope_state['channels'][channel_key]
            if channel['is_selected'] is True:

                # Get and set the parameters for Waveform Generation,
                # Triggering, etc.
                self.current_channel = channel_idx

                # trigger_waiting_time is the time between two signal triggers
                # current signal trigger should not be sent out earlier than previous trigger exposure time + camera minimum waiting time.
                self.trigger_waiting_time = self.current_exposure_time/1000 + self.camera_minimum_waiting_time
                self.current_exposure_time = channel['camera_exposure_time']

                # update trigger waiting time when exposure time changed
                # self.trigger_waiting_time = self.current_exposure_time/1000 + self.camera_minimum_waiting_time
                # self.trigger_waiting_time = self.camera_minimum_waiting_time

                # Laser Settings
                self.current_laser_index = channel['laser_index']
                self.laser_triggers.trigger_digital_laser(self.current_laser_index)
                self.laser_triggers.set_laser_analog_voltage(channel['laser_index'], channel['laser_power'])

                # Filter Wheel Settings - Rate Limiting Step
                self.filter_wheel.set_filter(channel['filter'])

                # Update Laser Scanning Waveforms - Exposure Time in Seconds
                self.daq.sweep_time = self.current_exposure_time / 1000

                # Update ETL Settings
                self.daq.update_etl_parameters(microscope_state, channel)

                # Acquire an Image
                if self.autofocus_on:
                    self.snap_image_with_autofocus()
                else:
                    self.snap_image()


    def snap_image(self):
        """
        # Snaps a single image after updating the waveforms.
        # Can be used in acquisitions where changing waveforms are required,
        # but there is additional overhead due to the need to write the
        # waveforms into the buffers of the NI cards.
        #
        """
        #  Initialize, run, and stop the acquisition.
        #  Consider putting below to not block thread.
        self.daq.prepare_acquisition()

        # calculate how long has been since last trigger
        time_spent = time.perf_counter() - self.pre_trigger_time

        if time_spent < self.trigger_waiting_time:
            if self.verbose:
                print('Need to wait!!!! Camera is not ready to be triggered!!!!')
            #TODO: we may remove additional 0.001 waiting time
            time.sleep(self.trigger_waiting_time - time_spent + 0.001)

        # Camera Settings - Exposure Time in Milliseconds
        # only set exposure time after the previous trigger has been done.
        if self.pre_exposure_time != self.current_exposure_time:
            self.camera.set_exposure_time(self.current_exposure_time)
            self.pre_exposure_time = self.current_exposure_time

        # get time when send out the trigger
        self.pre_trigger_time = time.perf_counter()

        # Run the acquisition
        self.daq.run_acquisition()
        self.daq.stop_acquisition()

        self.frame_id = (self.frame_id + 1) % self.number_of_frames

    def get_autofocus_frame_num(self):
        settings = self.experiment.AutoFocusParameters
        frames = 0
        if settings['coarse_selected']:
            frames = int(settings['coarse_range']) // int(settings['coarse_step_size']) + 1
        if settings['fine_selected']:
            frames += int(settings['fine_range']) // int(settings['fine_step_size']) + 1
        return frames

    def snap_image_with_autofocus(self):
        # get autofocus setting according to channel
        settings = self.experiment.AutoFocusParameters
        pos = self.f_position

        if settings['coarse_selected']:
            pos = self.send_autofocus_signals(self.f_position, int(settings['coarse_range']), int(settings['coarse_step_size']))

        if settings['fine_selected']:
            pos = self.send_autofocus_signals(pos, int(settings['fine_range']), int(settings['fine_step_size']))

        # move stage to the focus position
        self.move_stage({'f': pos})
        
        # self.autofocus_on = False
        self.snap_image()
        

    def send_autofocus_signals(self, f_position, ranges, step_size):
        """
        Executes the Autofocusing Routine
        Moves the stages, captures frames, etc.
        TODO:we may change to 'on_target' function later when figure it out
        TODO: Simple Example Here
        TODO: https://github.com/PI-PhysikInstrumente/PIPython/blob/d8b025125ee95024ecebd3596eefd163a822ddd4/samples/simplemove_gcs30.py
        """
        steps = ranges // step_size + 1
        pos = f_position - (steps // 2) * step_size
        self.max_entropy = 0
        self.focus_pos = f_position

        for i in range(steps):
            # move focus device
            # low resolution move device
            self.move_stage({'f': pos})
            self.autofocus_frame_queue.put((self.frame_id, steps - i, pos))
            time.sleep(0.1)  # add a wait time here to let the stage move to where we want
            self.snap_image()
            pos += step_size

        # wait to get the focus position
        pos = self.autofocus_pos_queue.get(timeout=steps*10)
        return pos

    def run_live_acquisition(self):
        """
        #  Stream live image to the GUI.
        #  Recalculates the waveforms for each image, thereby allowing people to adjust
        #  acquisition parameters in real-time.
        """
        self.stop_acquisition = False
        while self.stop_acquisition is False and self.stop_send_signal is False:
            self.run_single_acquisition()

    def change_resolution(self, args):
        resolution_value = args[0]
        if resolution_value == 'high':
            print("High Resolution Mode")
            self.experiment.MicroscopeState['resolution_mode'] = 'high'
            self.laser_triggers.enable_high_resolution_laser()
        else:
            # Can be 0.63, 1, 2, 3, 4, 5, and 6x.
            print("Low Resolution Mode, Zoom:", resolution_value)
            self.experiment.MicroscopeState['resolution_mode'] = 'low'
            self.experiment.MicroscopeState['zoom'] = resolution_value
            self.zoom.set_zoom(resolution_value)
            self.laser_triggers.enable_low_resolution_laser()

    def open_shutter(self):
        """
        # Evaluates the experiment parameters and opens the proper shutter.
        # 'low' is the low-resolution mode of the microscope, or the left shutter.
        # 'high' is the high-resolution mode of the microscope, or the right shutter.
        """
        resolution_mode = self.experiment.MicroscopeState['resolution_mode']
        if resolution_mode == 'low':
            self.shutter.open_left()
        elif resolution_mode == 'high':
            self.shutter.open_right()
        else:
            print("Shutter Command Invalid")

    def return_channel_index(self):
        return self.current_channel

if __name__ == '__main__':
    """ Testing Section """
    pass<|MERGE_RESOLUTION|>--- conflicted
+++ resolved
@@ -137,11 +137,7 @@
         self.analysis = startup_functions.start_analysis(self.configuration, self.experiment, USE_GPU, self.verbose)
 
         # Acquisition Housekeeping
-<<<<<<< HEAD
-        # RG-?
-=======
         self.imaging_mode = None
->>>>>>> 5c3c1fa1
         self.image_count = 0
         self.acquisition_count = 0
         self.total_acquisition_count = None
