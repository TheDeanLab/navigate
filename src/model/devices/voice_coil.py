"""
ASLM Voice Coil Model.

Copyright (c) 2021-2022  The University of Texas Southwestern Medical Center.
All rights reserved.

Redistribution and use in source and binary forms, with or without
modification, are permitted for academic and research use only (subject to the limitations in the disclaimer below)
provided that the following conditions are met:

     * Redistributions of source code must retain the above copyright notice,
     this list of conditions and the following disclaimer.

     * Redistributions in binary form must reproduce the above copyright
     notice, this list of conditions and the following disclaimer in the
     documentation and/or other materials provided with the distribution.

     * Neither the name of the copyright holders nor the names of its
     contributors may be used to endorse or promote products derived from this
     software without specific prior written permission.

NO EXPRESS OR IMPLIED LICENSES TO ANY PARTY'S PATENT RIGHTS ARE GRANTED BY
THIS LICENSE. THIS SOFTWARE IS PROVIDED BY THE COPYRIGHT HOLDERS AND
CONTRIBUTORS "AS IS" AND ANY EXPRESS OR IMPLIED WARRANTIES, INCLUDING, BUT NOT
LIMITED TO, THE IMPLIED WARRANTIES OF MERCHANTABILITY AND FITNESS FOR A
PARTICULAR PURPOSE ARE DISCLAIMED. IN NO EVENT SHALL THE COPYRIGHT HOLDER OR
CONTRIBUTORS BE LIABLE FOR ANY DIRECT, INDIRECT, INCIDENTAL, SPECIAL,
EXEMPLARY, OR CONSEQUENTIAL DAMAGES (INCLUDING, BUT NOT LIMITED TO,
PROCUREMENT OF SUBSTITUTE GOODS OR SERVICES; LOSS OF USE, DATA, OR PROFITS; OR
BUSINESS INTERRUPTION) HOWEVER CAUSED AND ON ANY THEORY OF LIABILITY, WHETHER
IN CONTRACT, STRICT LIABILITY, OR TORT (INCLUDING NEGLIGENCE OR OTHERWISE)
ARISING IN ANY WAY OUT OF THE USE OF THIS SOFTWARE, EVEN IF ADVISED OF THE
POSSIBILITY OF SUCH DAMAGE.
"""

#  Standard Library Imports
import logging
import time
import serial


# # Logger Setup
# p = __name__.split(".")[0]
# logger = logging.getLogger(p)


class VoiceCoil:
    """
    The SCA814 has a single character input buffer that can be overflowed if the proper steps are not taken.
    To avoid overflowing the input buffer the user should send a single character at a time and wait for that
    same character to be echoed back by the controller. While not necessary, it is advisable to verify that the
    character received from the controller is the same character sent. Once the character is received the next
    character can be processed.
    """

    def __init__(self, verbose):
        self.comport = 'COM1'
        self.baudrate = 115200
        self.bytesize = serial.EIGHTBITS
        self.parity = serial.PARITY_NONE
        self.stopBits = serial.STOPBITS_ONE
<<<<<<< HEAD
        self.flowControl = None  # Not implemented yet.
        self.xonxoff = False
=======
>>>>>>> 5c3c1fa1
        self.timeout = 1.25
        self.verbose = verbose
        self.init_finished = False
        self.read_on_init = True

        # Open Serial Port
        # https://pyserial.readthedocs.io/en/latest/pyserial_api.html
        try:
            if self.verbose:
                print("Opening Voice Coil on COM:", self.comport)
            self.serial = serial.Serial(port=self.comport,
                                 baudrate=self.baudrate,
                                 bytesize=self.bytesize,
                                 parity=self.parity,
                                 stopbits=self.stopBits,
                                 timeout=self.timeout,
                                 dsrdtr=False,
                                 rtscts=False)
        except (serial.SerialException, ValueError) as error:
            print(error)
            raise UserWarning("Could not Communicate with Voice Coil on COM:", self.comport)

<<<<<<< HEAD
        """
        The SCA814 has a single character input buffer that can be overflowed if the proper steps are not taken.
        To avoid overflowing the input buffer the user should send a single character at a time and wait for that
        same character to be echoed back by the controller. While not necessary, it is advisable to verify that the
        character received from the controller is the same character sent. Once the character is received the next
        character can be processed.
        """
        
        self.init_connection()
        
    def init_connection (self):
=======
>>>>>>> 5c3c1fa1
        # Send command d0 and read returned information
        if self.read_on_init:
            string = b'd0\r'  # Can also use str.encode()
            if self.verbose:
<<<<<<< HEAD
                print("Sending Command d0 to the voice coil.")
            
            #Send command 'd0'
            command = b'd0'
            print("Command Sent in Bytes:", command)
            time.sleep(2)
            self.serial.send_command(command)
            time.sleep(2)
            data = self.serial.read_bytes(1)
            if len(data) > 0:
                print("Data received: " + data)
            else:
                print("Nothing received from", command)
            
            #Send carriage return
            command - b'\r'
            print("Command Sent in Bytes:", command)
            self.serial.write(command)
            data = self.serial.read_bytes(1)
=======
                print("Before Write")
                print("Bytes in Input Buffer: ", self.serial.in_waiting)
                print("Bytes in Output Buffer: ", self.serial.out_waiting)
                print("Sending Command to the voice coil:", string)

            try:
                hold = self.serial.write(string)
                if self.verbose:
                    print("Number of Bytes Sent: ", hold)
            except serial.SerialTimeoutException as e:
                print(e)

            # After write , Before read
            if self.verbose:
                print("After Write, Before Read")
                print("Bytes in Input Buffer: ", self.serial.in_waiting)
                print("Bytes in Output Buffer: ", self.serial.out_waiting)

            time.sleep(2.0)

            data = self.serial.readline()
            if self.verbose:
                print(data)
                print("After Read")
                print("Bytes in Input Buffer: ", self.serial.in_waiting)
                print("Bytes in Output Buffer: ", self.serial.out_waiting)


>>>>>>> 5c3c1fa1
            if len(data) > 0:
               print("Data received: " + data.decode())
            else:
               print("Nothing received from", string)


    def __del__(self):
        self.serial.close()

    def read_bytes(self, num_bytes):
        """
        Reads the specified number of bytes from the serial port.
        """
        for i in range(100):
            num_waiting = self.serial.inWaiting()
            if num_waiting == num_bytes:
                break
            time.sleep(0.02)
        else:
            raise UserWarning(
                "The serial port to the Voice Coil is on, but it isn't responding as expected.")
        return self.serial.read(num_bytes)

    def send_command(self, msg):
        """
        Function to Write Commands to the Device
        """
        try:

            # Close Connection with Device
            if msg == "close":
                self.close_connection()
            else:
                # Send command to device
                self.serial.write(bytes.fromhex(msg))

            # Read data sent from device
            data = self.serial.read(9999)
            if len(data) > 0:
                print("Data received: " + data.decode())
            time.sleep(self.timeout)

        except serial.SerialException:
            raise UserWarning('Error in communicating with Voice Coil via COMPORT', self.comport)

    def close_connection(self):
        """
        Function to close the connection of the Voice Coil
        """
        self.serial.close()


if __name__ == "__main__":
    
    #Open and close the connection
    vc = VoiceCoil(verbose=True)
<<<<<<< HEAD
    vc.close_connection()

    #Re-open the connection
    vc.open()
    vc.init_connection()

    vc.send_command('k0')  # Turn off servo
    vc.send_command('k1')  # Engage servo

    #Close Connection
    vc.close_connection()


  # def openConnection():
    #     try:
    #         if VoiceCoil.verbose:
    #             print('Connecting to Voice Coil on Serial Port', VoiceCoil.comport)
    #
    #         # Send "d0" as initial command to device
    #         VoiceCoil.sendmsg("d0".encode('utf-8'))
    #
    #         # Read data sent from device
    #         data = VoiceCoil.ser.read(9999)
    #         if len(data) > 0:
    #             print("Data received: " + data)
    #         time.sleep(.5)
    #
    #     except serial.SerialException:
    #         raise UserWarning('Could not communicate with Voice Coil via COMPORT', VoiceCoil.comport)
    #
=======
    vc.send_command('k0\r')  # Turn off servo
    vc.send_command('k1\r')  # Engage servo
>>>>>>> 5c3c1fa1
<|MERGE_RESOLUTION|>--- conflicted
+++ resolved
@@ -59,11 +59,6 @@
         self.bytesize = serial.EIGHTBITS
         self.parity = serial.PARITY_NONE
         self.stopBits = serial.STOPBITS_ONE
-<<<<<<< HEAD
-        self.flowControl = None  # Not implemented yet.
-        self.xonxoff = False
-=======
->>>>>>> 5c3c1fa1
         self.timeout = 1.25
         self.verbose = verbose
         self.init_finished = False
@@ -86,45 +81,10 @@
             print(error)
             raise UserWarning("Could not Communicate with Voice Coil on COM:", self.comport)
 
-<<<<<<< HEAD
-        """
-        The SCA814 has a single character input buffer that can be overflowed if the proper steps are not taken.
-        To avoid overflowing the input buffer the user should send a single character at a time and wait for that
-        same character to be echoed back by the controller. While not necessary, it is advisable to verify that the
-        character received from the controller is the same character sent. Once the character is received the next
-        character can be processed.
-        """
-        
-        self.init_connection()
-        
-    def init_connection (self):
-=======
->>>>>>> 5c3c1fa1
         # Send command d0 and read returned information
         if self.read_on_init:
             string = b'd0\r'  # Can also use str.encode()
             if self.verbose:
-<<<<<<< HEAD
-                print("Sending Command d0 to the voice coil.")
-            
-            #Send command 'd0'
-            command = b'd0'
-            print("Command Sent in Bytes:", command)
-            time.sleep(2)
-            self.serial.send_command(command)
-            time.sleep(2)
-            data = self.serial.read_bytes(1)
-            if len(data) > 0:
-                print("Data received: " + data)
-            else:
-                print("Nothing received from", command)
-            
-            #Send carriage return
-            command - b'\r'
-            print("Command Sent in Bytes:", command)
-            self.serial.write(command)
-            data = self.serial.read_bytes(1)
-=======
                 print("Before Write")
                 print("Bytes in Input Buffer: ", self.serial.in_waiting)
                 print("Bytes in Output Buffer: ", self.serial.out_waiting)
@@ -153,7 +113,6 @@
                 print("Bytes in Output Buffer: ", self.serial.out_waiting)
 
 
->>>>>>> 5c3c1fa1
             if len(data) > 0:
                print("Data received: " + data.decode())
             else:
@@ -210,38 +169,5 @@
     
     #Open and close the connection
     vc = VoiceCoil(verbose=True)
-<<<<<<< HEAD
-    vc.close_connection()
-
-    #Re-open the connection
-    vc.open()
-    vc.init_connection()
-
-    vc.send_command('k0')  # Turn off servo
-    vc.send_command('k1')  # Engage servo
-
-    #Close Connection
-    vc.close_connection()
-
-
-  # def openConnection():
-    #     try:
-    #         if VoiceCoil.verbose:
-    #             print('Connecting to Voice Coil on Serial Port', VoiceCoil.comport)
-    #
-    #         # Send "d0" as initial command to device
-    #         VoiceCoil.sendmsg("d0".encode('utf-8'))
-    #
-    #         # Read data sent from device
-    #         data = VoiceCoil.ser.read(9999)
-    #         if len(data) > 0:
-    #             print("Data received: " + data)
-    #         time.sleep(.5)
-    #
-    #     except serial.SerialException:
-    #         raise UserWarning('Could not communicate with Voice Coil via COMPORT', VoiceCoil.comport)
-    #
-=======
     vc.send_command('k0\r')  # Turn off servo
     vc.send_command('k1\r')  # Engage servo
->>>>>>> 5c3c1fa1
