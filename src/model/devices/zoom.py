--- conflicted
+++ resolved
@@ -58,11 +58,7 @@
         if zoom_position in self.zoomdict:
             if self.verbose:
                 print('Setting zoom to {}'.format(zoom_position))
-<<<<<<< HEAD
                 logger.debug('Setting zoom to {}'.format(zoom_position))
-=======
-            logger.debug(f"Setting zoom to {zoom_position}")
->>>>>>> 6700f325
             if wait_until_done:
                 time.sleep(1)
 
@@ -82,11 +78,7 @@
         super().__init__(model, verbose)
         if self.verbose:
             print('Synthetic Zoom Initialized')
-<<<<<<< HEAD
             logger.debug('Synthetic Zoom Initialized')
-=======
-        logger.debug("Synethetic Zoom Initialized")
->>>>>>> 6700f325
 
     def set_zoom(self, zoom, wait_until_done=False):
         """
