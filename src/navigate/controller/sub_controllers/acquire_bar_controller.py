--- conflicted
+++ resolved
@@ -428,11 +428,7 @@
         # Get ref to widgets
         time_widgets = self.parent_view.stack_timepoint_frame.get_widgets()
 
-<<<<<<< HEAD
-        # Grey out time widgets when in Continuous Scan or Alignment modes
-=======
         # Grey out time widgets when in Continuous mode
->>>>>>> 48e5d8b4
         if mode == "live":
             state = "disabled"
         else:
