# Copyright (c) 2021-2022  The University of Texas Southwestern Medical Center.
# All rights reserved.
# Redistribution and use in source and binary forms, with or without
# modification, are permitted for academic and research use only (subject to the
# limitations in the disclaimer below)
# provided that the following conditions are met:

#      * Redistributions of source code must retain the above copyright notice,
#      this list of conditions and the following disclaimer.

#      * Redistributions in binary form must reproduce the above copyright
#      notice, this list of conditions and the following disclaimer in the
#      documentation and/or other materials provided with the distribution.

#      * Neither the name of the copyright holders nor the names of its
#      contributors may be used to endorse or promote products derived from this
#      software without specific prior written permission.

# NO EXPRESS OR IMPLIED LICENSES TO ANY PARTY'S PATENT RIGHTS ARE GRANTED BY
# THIS LICENSE. THIS SOFTWARE IS PROVIDED BY THE COPYRIGHT HOLDERS AND
# CONTRIBUTORS "AS IS" AND ANY EXPRESS OR IMPLIED WARRANTIES, INCLUDING, BUT NOT
# LIMITED TO, THE IMPLIED WARRANTIES OF MERCHANTABILITY AND FITNESS FOR A
# PARTICULAR PURPOSE ARE DISCLAIMED. IN NO EVENT SHALL THE COPYRIGHT HOLDER OR
# CONTRIBUTORS BE LIABLE FOR ANY DIRECT, INDIRECT, INCIDENTAL, SPECIAL,
# EXEMPLARY, OR CONSEQUENTIAL DAMAGES (INCLUDING, BUT NOT LIMITED TO,
# PROCUREMENT OF SUBSTITUTE GOODS OR SERVICES; LOSS OF USE, DATA, OR PROFITS; OR
# BUSINESS INTERRUPTION) HOWEVER CAUSED AND ON ANY THEORY OF LIABILITY, WHETHER
# IN CONTRACT, STRICT LIABILITY, OR TORT (INCLUDING NEGLIGENCE OR OTHERWISE)
# ARISING IN ANY WAY OUT OF THE USE OF THIS SOFTWARE, EVEN IF ADVISED OF THE
# POSSIBILITY OF SUCH DAMAGE.
#

# Standard Library Imports
import logging

# Third Party Imports
# you shouldn't need to call this as self.controller is the camera object
# and should have everything needed
from ctypes import *  # noqa
import numpy as np

# Local Imports
from navigate.model.devices.camera.camera_base import CameraBase

# Logger Setup
p = __name__.split(".")[1]
logger = logging.getLogger(p)


class PhotometricsBase(CameraBase):
    """Photometrics Base camera class.

    This class is the interface between the rest of the microscope code and the
    Photometrics API.
    This includes the Photometrics Iris 15


    Note: If you want to use a photometrics camera, please go first to the PyVCAM-master folder in APIs and run:
    python setup.py install


     **Configuration**::

        hardware:
          camera:
            -
                type: Photometrics #Photometrics
                camera_connection: PMPCIECam00
                serial_number: 1

        ...

        camera:
            hardware:
                name: camera
                type: Photometrics
                serial_number: 1
            x_pixels: 5056.0
            y_pixels: 2960.0
            pixel_size_in_microns: 4.25
            subsampling: [1, 2, 4]
            sensor_mode: Normal  # 'Normal' or 'Light-Sheet'
            readout_direction: Bottom-to-Top  # Top-to-Bottom', 'Bottom-to-Top'
            binning: 1x1
            readout_speed: 0x7FFFFFFF
            trigger_active: 1.0
            readout_port: 0 #depending on Photometrics camera type it changes
            speed_table_index: 0 #depending on Photometrics camera type it changes
            gain: 1 #depending on Photometrics camera type it changes
            unitforlinedelay: 10.26 #Prime BSI 11.2, Prime Kinetix 3.75, Prime Iris 10.26
            trigger_mode: 1.0 # external light-sheet mode
            trigger_polarity: 2.0  # positive pulse
            trigger_source: 2.0  # 2 = external, 3 = software.
            exposure_time: 20 # Use milliseconds throughout.
            display_acquisition_subsampling: 4
            average_frame_rate: 4.969
            frames_to_average: 1
            exposure_time_range:
                min: 1
                max: 1000
                step: 1
    """

    def __init__(self, microscope_name, device_connection, configuration):
        """Initialize the Photometrics class.

        Parameters
        ---------
        microscope_name : str
                Name of microscope in configuration
        device_connection : object
                Hardware device to connect to. will be saved in camera_controller
        configuration : multiprocesing.managers.DictProxy
                Global configuration of the microscope
        -------

        """
        super().__init__(microscope_name, device_connection, configuration)

        #: int: Exposure Time in milliseconds
        self._exposuretime = 20
        #: int: Scan Mode (0 = Normal, 1 = ASLM)
        self._scanmode = 0
        #: int: Scan Delay
        self._scandelay = 1
        #: int: Number of frames
        self._numberofframes = 100
        #: obj: Data Buffer
        self._databuffer = None
        #: int: Number of frames received
        self._frames_received = 0
        #: list: Frame IDs
        self._frame_ids = []
        #: dict: Camera parameters
        self.camera_parameters["x_pixels"] = self.camera_controller.sensor_size[0]
        self.camera_parameters["y_pixels"] = self.camera_controller.sensor_size[1]

        # Values are pulled from the CameraParameters section of the
        # configuration.yml file.
        self.set_sensor_mode("Normal")
        self.camera_controller.binning = 1
        # not implemented: readout_speed, defect_correct_mode
        self.camera_controller.exp_mode = "Edge Trigger"
        self.camera_controller.prog_scan_dir = 0
       
        # Photometrics camera settings from config file
        self.camera_controller.readout_port = self.camera_parameters["readout_port"]
        self.camera_controller.speed_table_index =  self.camera_parameters["speed_table_index"]
        self.camera_controller.gain = self.camera_parameters["gain"]

        logger.info("Photometrics Initialized")

    def __del__(self):
        """Delete PhotometricsBase object."""
        if hasattr(self, "camera_controller"):
            self.camera_controller.close()
            # pvc.uninit_pvcam()
            print("camera closed")
        logger.info("PhotometricsBase Shutdown")

    @property
    def serial_number(self):
        """Get Camera Serial Number

        Returns
        -------
        serial_number : str
            Serial number for the camera.
        """
        # return self.camera_controller._serial_number
        ser_no = self.camera_controller.serial_no
        return ser_no

    def report_settings(self):
        """Print Camera Settings."""
        # todo: complete param recording
        print("sensor_mode: " + str(self.camera_controller.prog_scan_mode))
        print("binning: " + str(self.camera_controller.binning))
        print("readout_speed" + str(self.camera_controller.readout_time))
        print("trigger_active")
        print("trigger_mode")
        print("trigger_polarity")
        print("trigger_source")
        print("internal_line_interval")
        print("sensor size" + str(self.camera_controller.sensor_size))
        print("image_height and width" + str(self.x_pixels) + ", " + str(self.y_pixels))

        print("exposure_time" + str(self._exposuretime))

    def close_camera(self):
        """Close Photometrics Kinetix Camera"""
        self.camera_controller.close()

    def set_sensor_mode(self, mode):
        """Set Photometrics sensor mode

        Can be normal or programmable scan mode (e.g., ASLM).

        Parameters
        ----------
        mode : str
            'Normal' (static) or 'Light-Sheet' (ASLM)
        """
        modes_dict = {"Normal": 0, "Light-Sheet": 1}
        if mode in modes_dict:
            self.camera_controller.prog_scan_mode = modes_dict[mode]
            self._scanmode = modes_dict[mode]
        else:
            print("Camera mode not supported" + str(modes_dict[mode]))
            logger.info("Camera mode not supported" + str(modes_dict[mode]))

    def set_readout_direction(self, mode):
        """Set Photometrics readout direction.

        Parameters
        ----------
        mode : str
            'Top-to-Bottom', 'Bottom-to-Top', 'Alternate'
            Scan direction options: {'Down': 0, 'Up': 1, 'Down/Up Alternate': 2}

        """
        print("available scan directions on camera are:")
        print(str(self.camera_controller.prog_scan_dirs))

        if mode == "Top-to-Bottom":
            #  'Down' readout direction
            self.camera_controller.prog_scan_dir = 0
        elif mode == "Bottom-to-Top":
            #  'Up' readout direction
            self.camera_controller.prog_scan_dir = 1
        elif mode == "Alternate":
            self.camera_controller.prog_scan_dir = 2
        else:
            print("Camera readout direction not supported")
            logger.info("Camera readout direction not supported")

    def calculate_readout_time(self):
        """Calculate duration of time needed to readout an image.

        Calculates the readout time and maximum frame rate according to the camera
        configuration settings.

        Warn
        ----
            Function only called for normal acquisition mode.

        Returns
        -------
        readout_time : float
            Duration of time needed to readout an image in seconds.
        """

        #get the readout time from the Photometrics camera in us
        photometricsReadoutTime_ms = self.camera_controller.readout_time/1000
        
        return photometricsReadoutTime_ms/1000
    

    def set_exposure_time(self, exposure_time):
        """Set Photometrics exposure time.

        Note: Units of the Photometrics API are in milliseconds

        Parameters
        ----------
        exposure_time : float
            Exposure time in seconds.

        Returns
        -------
        exposure_time : float
            Exposure time in milliseconds.
        """
        self._exposuretime = int(exposure_time*1000)
        print("set exposure time to : {}".format(self._exposuretime))
        
        self.camera_controller.exp_time = self._exposuretime
        
        #start camera
        self.camera_controller.start_live(self._exposuretime)

        return exposure_time

    def set_line_interval(self, line_interval_time):
        """Set Photometrics line interval.

        Parameters
        ----------
        line_interval_time : float
            Line interval duration.
        """
        # todo calculate line delay from scandelay
        self._scandelay = line_interval_time

    def calculate_light_sheet_exposure_time(
        self, full_chip_exposure_time, shutter_width
    ):
        """Convert normal mode exposure time to light-sheet mode exposure time.
        Calculate the parameters for an ASLM acquisition

        Parameters
        ----------
        full_chip_exposure_time : float
            Normal mode exposure time in seconds
        shutter_width : int

        Returns
        -------
        exposure_time : float
            Light-sheet mode exposure time in seconds
        camera_line_interval : float
            HamamatsuOrca line interval duration.
        full_chip_exposure_time : float
            Full chip exposure time (s)
        """
       
        #size of ROI
        nbrows = self.y_pixels

        #transform exposure time to milliseconds for Photometrics API. 
        full_chip_exposure_time = full_chip_exposure_time*1000

        #equations to calculate ASLM parameters

        linedelay = self.camera_parameters["unitforlinedelay"]/1000
        ASLM_lineExposure = int(np.ceil(full_chip_exposure_time / (1 + (1+nbrows) / shutter_width)))
        ASLM_line_delay = int(np.ceil((full_chip_exposure_time - ASLM_lineExposure) / ((nbrows+1) * linedelay)))- 1
        
        ASLM_acquisition_time = (
            (ASLM_line_delay + 1) * nbrows * linedelay
            + ASLM_lineExposure
            + (ASLM_line_delay + 1) * linedelay
        )

        print(
            "ASLM parameters are for a {} pixel height: {} exposure time, and {} line delay factor, {} "
            "total acquisition time for {} scan width".format(
                nbrows,
                ASLM_lineExposure,
                ASLM_line_delay,
                ASLM_acquisition_time,
                shutter_width,
            )
        )

        self.camera_parameters["line_interval"] = ASLM_lineExposure

        self._exposuretime = ASLM_lineExposure
        self._scandelay = ASLM_line_delay
        
        

        return ASLM_lineExposure/1000, ASLM_line_delay, ASLM_acquisition_time/1000


    def set_binning(self, binning_string):
        """Set Photometrics binning mode.

        Parameters
        ----------
        binning_string : str
            Desired binning properties (e.g., '1x1', '2x2',
            '4x4', '8x8', '16x16', '1x2', '2x4')

        Returns
        -------
        result: bool
            True if binning was set successfully, False otherwise.

        """
        binning_dict = {
            "1x1": 1,
            "2x2": 2,
            "4x4": 4,
            "8x8": 8,
        }
        if binning_string not in binning_dict.keys():
            logger.debug(f"can't set binning to {binning_string}")
            print(f"can't set binning to {binning_string}")
            return False
        self.camera_controller.binning = binning_dict[binning_string]
        idx = binning_string.index("x")
        #: int: Binning in x direction
        self.x_binning = int(binning_string[:idx])
        #: int: Binning in y direction
        self.y_binning = int(binning_string[idx + 1 :])
        self.x_pixels = int(self.x_pixels / self.x_binning)
        self.y_pixels = int(self.y_pixels / self.y_binning)
        return True

    def set_ROI(self, roi_height=3200, roi_width=3200):
        """Change the size of the active region on the camera.

        Parameters
        ----------
        roi_height : int
            Height of active camera region.
        roi_width : int
            Width of active camera region.

        Returns
        -------
        result: bool
            True if successful, False otherwise.
        """

        # Get the Maximum Number of Pixels from the Configuration File
        camera_height = self.camera_parameters["y_pixels"]
        camera_width = self.camera_parameters["x_pixels"]

        if (
            roi_height > camera_height
            or roi_width > camera_width
            or roi_height < 1
            or roi_width < 1
            or roi_height % 2 == 1
            or roi_width % 2 == 1
        ):
            logger.debug(f"can't set roi to {roi_width} and {roi_height}")
            return False

        # Calculate Location of Image Edges
        roi_top = (camera_height - roi_height) / 2
        roi_bottom = roi_top + roi_height - 1
        roi_left = (camera_width - roi_width) / 2

        if roi_top % 2 != 0 or roi_bottom % 2 == 0:
            logger.debug(f"can't set ROI to {roi_width} and {roi_height}")
            return False

        # Set ROI
        self.camera_controller.set_roi(roi_left, roi_top, roi_width, roi_height)

        logger.info(f"Photometrics ROI shape, {self.camera_controller.shape()}")

        return self.x_pixels == roi_width and self.y_pixels == roi_height

    def initialize_image_series(self,
                                data_buffer=None,
                                number_of_frames=100):
        """Initialize Photometrics image series. This is for starting stacks etc.

        Parameters
        ----------
        data_buffer :
            List of SharedNDArrays of shape=(self.img_height, self.img_width) and dtype="uint16"
            Default is None.
        number_of_frames : int
            Number of frames.  Default is 100.
        """
        print(self._exposuretime)
        
        # set camera parameters depending on acquisition mode 
        self._scanmode = self.camera_controller.prog_scan_mode
        if self._scanmode == 1: #programmable scan mode (ASLM)
            self.camera_controller.exp_mode = "Edge Trigger"
            self.camera_controller.prog_scan_line_delay = self._scandelay
            self.camera_controller.exp_out_mode = 4
            print("camera ready to acquire programmable scan mode with scandelay {}".format(self._scandelay))
        else: #normal mode
            self.camera_controller.exp_out_mode = "Any Row"
            self.camera_controller.exp_mode = "Edge Trigger"
            print("camera ready to acquire static light sheet mode")

        #prepare for buffered acquisition
        self._numberofframes = number_of_frames
        self._data_buffer = data_buffer
        self._frames_received = 0
        self._frame_ids = []
        
        #set acquisition flag
        self.is_acquiring = True
        
        #start camera - call it here as there are some error messages showing up without a call to the camera here.
        #start live will be called a second time from the exposure time function, with the current exposure time.
        self.camera_controller.start_live()
       


    def _receive_images(self):
        """
        Update image in the data buffer if the Photometrics camera acquired a new image and return frame ids.
        
        Returns
        -------
        frame : numpy.ndarray
            Frame ids from Photometrics camera that point to newly acquired data in data buffer
        """
        #try to grap the next frame from camera
        try:
            frame, fps, frame_count = self.camera_controller.poll_frame(
                timeout_ms=10000
            )
            self._data_buffer[self._frames_received][:, :] = np.copy(
                frame["pixel_data"][:]
            )
            #delete copied frame for memory management
            frame = None
            del frame
            self._frames_received += 1
            if self._frames_received >= self._numberofframes:
                self._frames_received = 0
            return [self._frames_received - 1]
        except Exception as e:
            print(str(e))
      
        return []

    def get_new_frame(self):
        """
        Call update function for data buffer and get frame ids from Photometrics camera.

        Returns
        -------
        frame : numpy.ndarray
            Frame ids from Photometrics camera that point to newly acquired data in data buffer
        """
        return self._receive_images()

    def close_image_series(self):
        """Close Photometrics image series.

        Stops the acquisition and sets is_acquiring flag to False.
        """
        print("Calling finish")
        self.camera_controller.finish()
        self.is_acquiring = False

<<<<<<< HEAD
    
=======
    def get_new_frame(self):
        """Get frame ids from Photometrics camera."""
        # return self.camera_controller.get_frame(exp_time=self._exposuretime)
        # self.camera_controller.start_live(exp_time=self._exposuretime)

        # self._receive_images()
        # return self._frame_ids[]

        return self._receive_images()
>>>>>>> ad155848
<|MERGE_RESOLUTION|>--- conflicted
+++ resolved
@@ -34,10 +34,10 @@
 import logging
 
 # Third Party Imports
-# you shouldn't need to call this as self.controller is the camera object
-# and should have everything needed
 from ctypes import *  # noqa
 import numpy as np
+from pyvcam import pvc
+from pyvcam.camera import Camera
 
 # Local Imports
 from navigate.model.devices.camera.camera_base import CameraBase
@@ -47,58 +47,46 @@
 logger = logging.getLogger(p)
 
 
+def build_photometrics_connection(camera_connection):
+    """Build Sutter Stage Serial Port connection
+
+    Import Photometrics API and Initialize Camera Controller.
+
+    Parameters
+    ----------
+    camera_connection : str
+        Camera connection string
+
+    Returns
+    -------
+    camera_to_open : object
+        Camera object.
+    """
+    try:
+        pvc.init_pvcam()
+        # camera_names = Camera.get_available_camera_names()
+        camera_to_open = Camera.select_camera(camera_connection)
+        camera_to_open.open()
+        return camera_to_open
+    except Exception as e:
+        logger.debug(f"Could not establish connection with camera: {e}")
+        raise UserWarning(
+            "Could not establish connection with camera", camera_connection
+        )
+
+
 class PhotometricsBase(CameraBase):
     """Photometrics Base camera class.
 
     This class is the interface between the rest of the microscope code and the
-    Photometrics API.
-    This includes the Photometrics Iris 15
-
-
-    Note: If you want to use a photometrics camera, please go first to the PyVCAM-master folder in APIs and run:
-    python setup.py install
-
-
-     **Configuration**::
-
-        hardware:
-          camera:
-            -
-                type: Photometrics #Photometrics
-                camera_connection: PMPCIECam00
-                serial_number: 1
-
-        ...
-
-        camera:
-            hardware:
-                name: camera
-                type: Photometrics
-                serial_number: 1
-            x_pixels: 5056.0
-            y_pixels: 2960.0
-            pixel_size_in_microns: 4.25
-            subsampling: [1, 2, 4]
-            sensor_mode: Normal  # 'Normal' or 'Light-Sheet'
-            readout_direction: Bottom-to-Top  # Top-to-Bottom', 'Bottom-to-Top'
-            binning: 1x1
-            readout_speed: 0x7FFFFFFF
-            trigger_active: 1.0
-            readout_port: 0 #depending on Photometrics camera type it changes
-            speed_table_index: 0 #depending on Photometrics camera type it changes
-            gain: 1 #depending on Photometrics camera type it changes
-            unitforlinedelay: 10.26 #Prime BSI 11.2, Prime Kinetix 3.75, Prime Iris 10.26
-            trigger_mode: 1.0 # external light-sheet mode
-            trigger_polarity: 2.0  # positive pulse
-            trigger_source: 2.0  # 2 = external, 3 = software.
-            exposure_time: 20 # Use milliseconds throughout.
-            display_acquisition_subsampling: 4
-            average_frame_rate: 4.969
-            frames_to_average: 1
-            exposure_time_range:
-                min: 1
-                max: 1000
-                step: 1
+    Photometrics API. It has been tested with the Photometrics Iris 15
+
+
+    Note
+    ----
+        If you want to use a photometrics camera, please go first to the
+        PyVCAM-master folder in APIs and run:
+        python setup.py install
     """
 
     def __init__(self, microscope_name, device_connection, configuration):
@@ -119,33 +107,40 @@
 
         #: int: Exposure Time in milliseconds
         self._exposuretime = 20
+
         #: int: Scan Mode (0 = Normal, 1 = ASLM)
         self._scanmode = 0
+
         #: int: Scan Delay
         self._scandelay = 1
+
         #: int: Number of frames
         self._numberofframes = 100
+
         #: obj: Data Buffer
         self._databuffer = None
+
         #: int: Number of frames received
         self._frames_received = 0
+
         #: list: Frame IDs
         self._frame_ids = []
+
         #: dict: Camera parameters
         self.camera_parameters["x_pixels"] = self.camera_controller.sensor_size[0]
         self.camera_parameters["y_pixels"] = self.camera_controller.sensor_size[1]
 
-        # Values are pulled from the CameraParameters section of the
-        # configuration.yml file.
         self.set_sensor_mode("Normal")
         self.camera_controller.binning = 1
-        # not implemented: readout_speed, defect_correct_mode
+        # TODO: Implement readout_speed, defect_correct_mode
         self.camera_controller.exp_mode = "Edge Trigger"
         self.camera_controller.prog_scan_dir = 0
-       
+
         # Photometrics camera settings from config file
         self.camera_controller.readout_port = self.camera_parameters["readout_port"]
-        self.camera_controller.speed_table_index =  self.camera_parameters["speed_table_index"]
+        self.camera_controller.speed_table_index = self.camera_parameters[
+            "speed_table_index"
+        ]
         self.camera_controller.gain = self.camera_parameters["gain"]
 
         logger.info("Photometrics Initialized")
@@ -154,8 +149,6 @@
         """Delete PhotometricsBase object."""
         if hasattr(self, "camera_controller"):
             self.camera_controller.close()
-            # pvc.uninit_pvcam()
-            print("camera closed")
         logger.info("PhotometricsBase Shutdown")
 
     @property
@@ -167,13 +160,11 @@
         serial_number : str
             Serial number for the camera.
         """
-        # return self.camera_controller._serial_number
-        ser_no = self.camera_controller.serial_no
-        return ser_no
+        return self.camera_controller.serial_no
 
     def report_settings(self):
         """Print Camera Settings."""
-        # todo: complete param recording
+        # TODO: complete param recording
         print("sensor_mode: " + str(self.camera_controller.prog_scan_mode))
         print("binning: " + str(self.camera_controller.binning))
         print("readout_speed" + str(self.camera_controller.readout_time))
@@ -184,11 +175,10 @@
         print("internal_line_interval")
         print("sensor size" + str(self.camera_controller.sensor_size))
         print("image_height and width" + str(self.x_pixels) + ", " + str(self.y_pixels))
-
         print("exposure_time" + str(self._exposuretime))
 
     def close_camera(self):
-        """Close Photometrics Kinetix Camera"""
+        """Close Photometrics Camera"""
         self.camera_controller.close()
 
     def set_sensor_mode(self, mode):
@@ -219,8 +209,8 @@
             Scan direction options: {'Down': 0, 'Up': 1, 'Down/Up Alternate': 2}
 
         """
-        print("available scan directions on camera are:")
-        print(str(self.camera_controller.prog_scan_dirs))
+        # print("available scan directions on camera are:")
+        # print(str(self.camera_controller.prog_scan_dirs))
 
         if mode == "Top-to-Bottom":
             #  'Down' readout direction
@@ -231,7 +221,6 @@
         elif mode == "Alternate":
             self.camera_controller.prog_scan_dir = 2
         else:
-            print("Camera readout direction not supported")
             logger.info("Camera readout direction not supported")
 
     def calculate_readout_time(self):
@@ -240,7 +229,7 @@
         Calculates the readout time and maximum frame rate according to the camera
         configuration settings.
 
-        Warn
+        Note
         ----
             Function only called for normal acquisition mode.
 
@@ -250,11 +239,10 @@
             Duration of time needed to readout an image in seconds.
         """
 
-        #get the readout time from the Photometrics camera in us
-        photometricsReadoutTime_ms = self.camera_controller.readout_time/1000
-        
-        return photometricsReadoutTime_ms/1000
-    
+        # get the readout time from the Photometrics camera in us
+        readout_time_ms = self.camera_controller.readout_time / 1000
+
+        return readout_time_ms / 1000
 
     def set_exposure_time(self, exposure_time):
         """Set Photometrics exposure time.
@@ -271,14 +259,9 @@
         exposure_time : float
             Exposure time in milliseconds.
         """
-        self._exposuretime = int(exposure_time*1000)
-        print("set exposure time to : {}".format(self._exposuretime))
-        
+        self._exposuretime = int(exposure_time * 1000)
         self.camera_controller.exp_time = self._exposuretime
-        
-        #start camera
         self.camera_controller.start_live(self._exposuretime)
-
         return exposure_time
 
     def set_line_interval(self, line_interval_time):
@@ -303,6 +286,7 @@
         full_chip_exposure_time : float
             Normal mode exposure time in seconds
         shutter_width : int
+            Shutter width in pixels
 
         Returns
         -------
@@ -313,45 +297,38 @@
         full_chip_exposure_time : float
             Full chip exposure time (s)
         """
-       
-        #size of ROI
+
+        # size of ROI
         nbrows = self.y_pixels
 
-        #transform exposure time to milliseconds for Photometrics API. 
-        full_chip_exposure_time = full_chip_exposure_time*1000
-
-        #equations to calculate ASLM parameters
-
-        linedelay = self.camera_parameters["unitforlinedelay"]/1000
-        ASLM_lineExposure = int(np.ceil(full_chip_exposure_time / (1 + (1+nbrows) / shutter_width)))
-        ASLM_line_delay = int(np.ceil((full_chip_exposure_time - ASLM_lineExposure) / ((nbrows+1) * linedelay)))- 1
-        
+        # transform exposure time to milliseconds for Photometrics API.
+        full_chip_exposure_time = full_chip_exposure_time * 1000
+
+        # equations to calculate ASLM parameters
+        linedelay = self.camera_parameters["unitforlinedelay"] / 1000
+        ASLM_lineExposure = int(
+            np.ceil(full_chip_exposure_time / (1 + (1 + nbrows) / shutter_width))
+        )
+        ASLM_line_delay = (
+            int(
+                np.ceil(
+                    (full_chip_exposure_time - ASLM_lineExposure)
+                    / ((nbrows + 1) * linedelay)
+                )
+            )
+            - 1
+        )
+
         ASLM_acquisition_time = (
             (ASLM_line_delay + 1) * nbrows * linedelay
             + ASLM_lineExposure
             + (ASLM_line_delay + 1) * linedelay
         )
 
-        print(
-            "ASLM parameters are for a {} pixel height: {} exposure time, and {} line delay factor, {} "
-            "total acquisition time for {} scan width".format(
-                nbrows,
-                ASLM_lineExposure,
-                ASLM_line_delay,
-                ASLM_acquisition_time,
-                shutter_width,
-            )
-        )
-
         self.camera_parameters["line_interval"] = ASLM_lineExposure
-
         self._exposuretime = ASLM_lineExposure
         self._scandelay = ASLM_line_delay
-        
-        
-
-        return ASLM_lineExposure/1000, ASLM_line_delay, ASLM_acquisition_time/1000
-
+        return ASLM_lineExposure / 1000, ASLM_line_delay, ASLM_acquisition_time / 1000
 
     def set_binning(self, binning_string):
         """Set Photometrics binning mode.
@@ -376,15 +353,21 @@
         }
         if binning_string not in binning_dict.keys():
             logger.debug(f"can't set binning to {binning_string}")
-            print(f"can't set binning to {binning_string}")
+            print(f"Can't set binning to {binning_string}")
             return False
         self.camera_controller.binning = binning_dict[binning_string]
         idx = binning_string.index("x")
+
         #: int: Binning in x direction
         self.x_binning = int(binning_string[:idx])
+
         #: int: Binning in y direction
         self.y_binning = int(binning_string[idx + 1 :])
+
+        #: int: Number of pixels in x direction
         self.x_pixels = int(self.x_pixels / self.x_binning)
+
+        #: int: Number of pixels in y direction
         self.y_pixels = int(self.y_pixels / self.y_binning)
         return True
 
@@ -394,9 +377,9 @@
         Parameters
         ----------
         roi_height : int
-            Height of active camera region.
+            Height of active camera region. Default is 3200.
         roi_width : int
-            Width of active camera region.
+            Width of active camera region. Default is 3200.
 
         Returns
         -------
@@ -430,63 +413,73 @@
 
         # Set ROI
         self.camera_controller.set_roi(roi_left, roi_top, roi_width, roi_height)
-
         logger.info(f"Photometrics ROI shape, {self.camera_controller.shape()}")
-
         return self.x_pixels == roi_width and self.y_pixels == roi_height
 
-    def initialize_image_series(self,
-                                data_buffer=None,
-                                number_of_frames=100):
+    def initialize_image_series(self, data_buffer=None, number_of_frames=100):
         """Initialize Photometrics image series. This is for starting stacks etc.
 
         Parameters
         ----------
         data_buffer :
-            List of SharedNDArrays of shape=(self.img_height, self.img_width) and dtype="uint16"
+            List of SharedNDArrays of shape=(self.img_height,
+            self.img_width) and dtype="uint16"
             Default is None.
         number_of_frames : int
             Number of frames.  Default is 100.
         """
-        print(self._exposuretime)
-        
-        # set camera parameters depending on acquisition mode 
+
+        # set camera parameters depending on acquisition mode
         self._scanmode = self.camera_controller.prog_scan_mode
-        if self._scanmode == 1: #programmable scan mode (ASLM)
+        if self._scanmode == 1:
+            # Programmable scan mode (ASLM)
             self.camera_controller.exp_mode = "Edge Trigger"
             self.camera_controller.prog_scan_line_delay = self._scandelay
             self.camera_controller.exp_out_mode = 4
-            print("camera ready to acquire programmable scan mode with scandelay {}".format(self._scandelay))
-        else: #normal mode
+            print(
+                "camera ready to acquire programmable scan mode "
+                "with scandelay {}".format(self._scandelay)
+            )
+        else:
+            # Normal mode
             self.camera_controller.exp_out_mode = "Any Row"
             self.camera_controller.exp_mode = "Edge Trigger"
             print("camera ready to acquire static light sheet mode")
 
-        #prepare for buffered acquisition
+        # Prepare for buffered acquisition
+        #: int: Number of frames
         self._numberofframes = number_of_frames
+
+        #: obj: Data Buffer
         self._data_buffer = data_buffer
+
+        #: int: Number of frames received
         self._frames_received = 0
+
+        #: list: Frame IDs
         self._frame_ids = []
-        
-        #set acquisition flag
+
+        #: bool: Acquisition flag
         self.is_acquiring = True
-        
-        #start camera - call it here as there are some error messages showing up without a call to the camera here.
-        #start live will be called a second time from the exposure time function, with the current exposure time.
+
+        # Start camera - call it here as there are some error messages showing up
+        # a call to the camera here.
+        # Start live will be called a second time from the exposure time function,
+        # with the current exposure time.
         self.camera_controller.start_live()
-       
-
 
     def _receive_images(self):
         """
-        Update image in the data buffer if the Photometrics camera acquired a new image and return frame ids.
-        
+        Update image in the data buffer if the Photometrics camera acquired a new
+        image and return frame ids.
+
         Returns
         -------
         frame : numpy.ndarray
-            Frame ids from Photometrics camera that point to newly acquired data in data buffer
-        """
-        #try to grap the next frame from camera
+            Frame ids from Photometrics camera that point to newly acquired data in
+            data buffer
+        """
+        # Try to grap the next frame from camera
         try:
             frame, fps, frame_count = self.camera_controller.poll_frame(
                 timeout_ms=10000
@@ -494,7 +487,7 @@
             self._data_buffer[self._frames_received][:, :] = np.copy(
                 frame["pixel_data"][:]
             )
-            #delete copied frame for memory management
+            # Delete copied frame for memory management
             frame = None
             del frame
             self._frames_received += 1
@@ -503,7 +496,7 @@
             return [self._frames_received - 1]
         except Exception as e:
             print(str(e))
-      
+
         return []
 
     def get_new_frame(self):
@@ -513,7 +506,8 @@
         Returns
         -------
         frame : numpy.ndarray
-            Frame ids from Photometrics camera that point to newly acquired data in data buffer
+            Frame ids from Photometrics camera that point to newly acquired
+            data in data buffer
         """
         return self._receive_images()
 
@@ -522,20 +516,5 @@
 
         Stops the acquisition and sets is_acquiring flag to False.
         """
-        print("Calling finish")
         self.camera_controller.finish()
-        self.is_acquiring = False
-
-<<<<<<< HEAD
-    
-=======
-    def get_new_frame(self):
-        """Get frame ids from Photometrics camera."""
-        # return self.camera_controller.get_frame(exp_time=self._exposuretime)
-        # self.camera_controller.start_live(exp_time=self._exposuretime)
-
-        # self._receive_images()
-        # return self._frame_ids[]
-
-        return self._receive_images()
->>>>>>> ad155848
+        self.is_acquiring = False