# Copyright (c) 2021-2024  The University of Texas Southwestern Medical Center.
# All rights reserved.

# Redistribution and use in source and binary forms, with or without
# modification, are permitted for academic and research use only
# (subject to the limitations in the disclaimer below)
# provided that the following conditions are met:

#      * Redistributions of source code must retain the above copyright notice,
#      this list of conditions and the following disclaimer.

#      * Redistributions in binary form must reproduce the above copyright
#      notice, this list of conditions and the following disclaimer in the
#      documentation and/or other materials provided with the distribution.

#      * Neither the name of the copyright holders nor the names of its
#      contributors may be used to endorse or promote products derived from this
#      software without specific prior written permission.

# NO EXPRESS OR IMPLIED LICENSES TO ANY PARTY'S PATENT RIGHTS ARE GRANTED BY
# THIS LICENSE. THIS SOFTWARE IS PROVIDED BY THE COPYRIGHT HOLDERS AND
# CONTRIBUTORS "AS IS" AND ANY EXPRESS OR IMPLIED WARRANTIES, INCLUDING, BUT NOT
# LIMITED TO, THE IMPLIED WARRANTIES OF MERCHANTABILITY AND FITNESS FOR A
# PARTICULAR PURPOSE ARE DISCLAIMED. IN NO EVENT SHALL THE COPYRIGHT HOLDER OR
# CONTRIBUTORS BE LIABLE FOR ANY DIRECT, INDIRECT, INCIDENTAL, SPECIAL,
# EXEMPLARY, OR CONSEQUENTIAL DAMAGES (INCLUDING, BUT NOT LIMITED TO,
# PROCUREMENT OF SUBSTITUTE GOODS OR SERVICES; LOSS OF USE, DATA, OR PROFITS; OR
# BUSINESS INTERRUPTION) HOWEVER CAUSED AND ON ANY THEORY OF LIABILITY, WHETHER
# IN CONTRACT, STRICT LIABILITY, OR TORT (INCLUDING NEGLIGENCE OR OTHERWISE)
# ARISING IN ANY WAY OUT OF THE USE OF THIS SOFTWARE, EVEN IF ADVISED OF THE
# POSSIBILITY OF SUCH DAMAGE.

# Standard Library Imports
import logging
from typing import Any, Dict

# Third Party Imports
import nidaqmx
from nidaqmx.errors import DaqError
from nidaqmx.constants import LineGrouping

# Local Imports
from navigate.model.devices.lasers.base import LaserBase
from navigate.tools.decorators import log_initialization

# Logger Setup
p = __name__.split(".")[1]
logger = logging.getLogger(p)


@log_initialization
class LaserNI(LaserBase):
    """LaserNI Class

    This class is used to control a laser connected to a National Instruments DAQ.
    """

<<<<<<< HEAD
    def __init__(self, microscope_name, device_connection, configuration,
                 laser_id, modulation_type="digital"):
=======
    def __init__(
        self,
        microscope_name: str,
        device_connection: Any,
        configuration: Dict[str, Any],
        laser_id: int,
    ) -> None:
>>>>>>> f80592e2
        """Initialize the LaserNI class.

        Parameters
        ----------
        microscope_name : str
            The microscope name.
        device_connection : Any
            The device connection object.
        configuration : Dict[str, Any]
            The device configuration.
        laser_id : int
            The laser id.
        modulation_type : str
            The modulation type of the laser - Analog, Digital, or Mixed.
        """
        super().__init__(microscope_name, device_connection, configuration, laser_id)

        #: str: The modulation type of the laser - Analog, Digital, or Mixed.
        self.modulation_type = modulation_type

        #: str: Modulation type of the laser - Analog or Digital.
        self.digital_port_type = None

        #: float: The minimum digital modulation voltage.
        self.laser_min_do = None

        #: float: The maximum digital modulation voltage.
        self.laser_max_do = None

        #: nidaqmx.Task: The laser digital modulation task.
        self.laser_do_task = None

        #: float: The minimum analog modulation voltage.
        self.laser_min_ao = None

        #: float: The maximum analog modulation voltage.
        self.laser_max_ao = None

        #: nidaqmx.Task: The laser analog modulation task.
        self.laser_ao_task = None

        #: float: Current laser intensity.
        self._current_intensity = 0

        # Initialize the laser modulation type.
        if self.modulation_type == "mixed":
            self.initialize_digital_modulation()
            self.initialize_analog_modulation()
            logger.info(f"{str(self)} initialized with mixed modulation.")

        elif self.modulation_type == "analog":
            self.initialize_analog_modulation()
            logger.info(f"{str(self)} initialized with analog modulation.")

        elif self.modulation_type == "digital":
            self.initialize_digital_modulation()
            logger.info(f"{str(self)} initialized with digital modulation.")

    def initialize_analog_modulation(self):
        try:
            laser_ao_port = self.device_config["power"]["hardware"]["channel"]

            #: float: The minimum analog modulation voltage.
            self.laser_min_ao = self.device_config["power"]["hardware"]["min"]

            #: float: The maximum analog modulation voltage.
            self.laser_max_ao = self.device_config["power"]["hardware"]["max"]

            #: object: The laser analog modulation task.
            self.laser_ao_task = nidaqmx.Task()
            self.laser_ao_task.ao_channels.add_ao_voltage_chan(
                laser_ao_port, min_val=self.laser_min_ao,
                max_val=self.laser_max_ao
            )
        except DaqError as e:
            logger.debug(
                f"{str(self)} error:, {e}, {e.error_type}, {e.error_code}")
            print(f"{str(self)} error:, {e}, {e.error_type}, {e.error_code}")

    def initialize_digital_modulation(self):
        """Initialize the digital modulation of the laser."""
        try:
            laser_do_port = self.device_config["onoff"]["hardware"]["channel"]

            #: float: The minimum digital modulation voltage.
            self.laser_min_do = self.device_config["onoff"]["hardware"]["min"]

            #: float: The maximum digital modulation voltage.
            self.laser_max_do = self.device_config["onoff"]["hardware"]["max"]

            #: object: The laser analog or digital modulation task.
            self.laser_do_task = nidaqmx.Task()

            if "/ao" in laser_do_port:
                # Perform the digital modulation with an analog output port.
                self.laser_do_task.ao_channels.add_ao_voltage_chan(
                    laser_do_port, min_val=self.laser_min_do,
                    max_val=self.laser_max_do
                )
                self.digital_port_type = "analog"

            else:
                # Digital Modulation via a Digital Port
                self.laser_do_task.do_channels.add_do_chan(
                    laser_do_port,
                    line_grouping=LineGrouping.CHAN_FOR_ALL_LINES
                )
                self.digital_port_type = "digital"
        except (KeyError, DaqError) as e:
            self.laser_do_task = None
            if isinstance(e, DaqError):
                logger.debug(e.error_code)
                logger.debug(e.error_type)
                print(e)
                print(e.error_code)
                print(e.error_type)

<<<<<<< HEAD
    def set_power(self, laser_intensity):
=======
        #: float: Current laser intensity.
        self._current_intensity = 0

        # Analog out
        try:
            laser_ao_port = self.device_config["power"]["hardware"]["channel"]

            #: float: The minimum analog modulation voltage.
            self.laser_min_ao = self.device_config["power"]["hardware"]["min"]

            #: float: The maximum analog modulation voltage.
            self.laser_max_ao = self.device_config["power"]["hardware"]["max"]

            #: object: The laser analog modulation task.
            self.laser_ao_task = nidaqmx.Task()
            self.laser_ao_task.ao_channels.add_ao_voltage_chan(
                laser_ao_port, min_val=self.laser_min_ao, max_val=self.laser_max_ao
            )
        except DaqError as e:
            logger.debug(f"{str(self)} error:, {e}, {e.error_type}, {e.error_code}")
            print(f"{str(self)} error:, {e}, {e.error_type}, {e.error_code}")

    def set_power(self, laser_intensity: float) -> None:
>>>>>>> f80592e2
        """Sets the laser power.

        Parameters
        ----------
        laser_intensity : float
            The laser intensity.
        """
        if self.laser_ao_task is None:
            return
        try:
            scaled_laser_voltage = (int(laser_intensity) / 100) * self.laser_max_ao
            self.laser_ao_task.write(scaled_laser_voltage, auto_start=True)
            self._current_intensity = laser_intensity
        except DaqError as e:
            logger.exception(e)

    def turn_on(self) -> None:
        """Turns on the laser."""
        # set ao power
        self.set_power(self._current_intensity)

        if self.laser_do_task is None:
            return
        try:
            if self.digital_port_type == "digital":
                self.laser_do_task.write(True, auto_start=True)
            elif self.digital_port_type == "analog":
                self.laser_do_task.write(self.laser_max_do, auto_start=True)
        except DaqError as e:
            logger.exception(e)

    def turn_off(self) -> None:
        """Turns off the laser."""
        # set ao power to zero
        tmp = self._current_intensity
        self.set_power(0)
        self._current_intensity = tmp

        if self.laser_do_task is None:
            return
        try:
            if self.digital_port_type == "digital":
                self.laser_do_task.write(False, auto_start=True)
            elif self.digital_port_type == "analog":
                self.laser_do_task.write(self.laser_min_do, auto_start=True)
        except DaqError as e:
            logger.exception(e)

    def close(self) -> None:
        """Close the NI Task before exit."""
        try:
            if self.laser_ao_task is not None:
                self.laser_ao_task.close()
            if self.laser_do_task is not None:
                self.laser_do_task.close()
        except DaqError as e:
            logger.exception(e)<|MERGE_RESOLUTION|>--- conflicted
+++ resolved
@@ -55,18 +55,14 @@
     This class is used to control a laser connected to a National Instruments DAQ.
     """
 
-<<<<<<< HEAD
-    def __init__(self, microscope_name, device_connection, configuration,
-                 laser_id, modulation_type="digital"):
-=======
     def __init__(
         self,
         microscope_name: str,
         device_connection: Any,
         configuration: Dict[str, Any],
         laser_id: int,
+        modulation_type="digital",
     ) -> None:
->>>>>>> f80592e2
         """Initialize the LaserNI class.
 
         Parameters
@@ -125,7 +121,8 @@
             self.initialize_digital_modulation()
             logger.info(f"{str(self)} initialized with digital modulation.")
 
-    def initialize_analog_modulation(self):
+    def initialize_analog_modulation(self) -> None:
+        """Initialize the analog modulation of the laser."""
         try:
             laser_ao_port = self.device_config["power"]["hardware"]["channel"]
 
@@ -138,15 +135,13 @@
             #: object: The laser analog modulation task.
             self.laser_ao_task = nidaqmx.Task()
             self.laser_ao_task.ao_channels.add_ao_voltage_chan(
-                laser_ao_port, min_val=self.laser_min_ao,
-                max_val=self.laser_max_ao
+                laser_ao_port, min_val=self.laser_min_ao, max_val=self.laser_max_ao
             )
         except DaqError as e:
-            logger.debug(
-                f"{str(self)} error:, {e}, {e.error_type}, {e.error_code}")
+            logger.debug(f"{str(self)} error:, {e}, {e.error_type}, {e.error_code}")
             print(f"{str(self)} error:, {e}, {e.error_type}, {e.error_code}")
 
-    def initialize_digital_modulation(self):
+    def initialize_digital_modulation(self) -> None:
         """Initialize the digital modulation of the laser."""
         try:
             laser_do_port = self.device_config["onoff"]["hardware"]["channel"]
@@ -163,16 +158,14 @@
             if "/ao" in laser_do_port:
                 # Perform the digital modulation with an analog output port.
                 self.laser_do_task.ao_channels.add_ao_voltage_chan(
-                    laser_do_port, min_val=self.laser_min_do,
-                    max_val=self.laser_max_do
+                    laser_do_port, min_val=self.laser_min_do, max_val=self.laser_max_do
                 )
                 self.digital_port_type = "analog"
 
             else:
                 # Digital Modulation via a Digital Port
                 self.laser_do_task.do_channels.add_do_chan(
-                    laser_do_port,
-                    line_grouping=LineGrouping.CHAN_FOR_ALL_LINES
+                    laser_do_port, line_grouping=LineGrouping.CHAN_FOR_ALL_LINES
                 )
                 self.digital_port_type = "digital"
         except (KeyError, DaqError) as e:
@@ -184,34 +177,8 @@
                 print(e.error_code)
                 print(e.error_type)
 
-<<<<<<< HEAD
-    def set_power(self, laser_intensity):
-=======
-        #: float: Current laser intensity.
-        self._current_intensity = 0
-
-        # Analog out
-        try:
-            laser_ao_port = self.device_config["power"]["hardware"]["channel"]
-
-            #: float: The minimum analog modulation voltage.
-            self.laser_min_ao = self.device_config["power"]["hardware"]["min"]
-
-            #: float: The maximum analog modulation voltage.
-            self.laser_max_ao = self.device_config["power"]["hardware"]["max"]
-
-            #: object: The laser analog modulation task.
-            self.laser_ao_task = nidaqmx.Task()
-            self.laser_ao_task.ao_channels.add_ao_voltage_chan(
-                laser_ao_port, min_val=self.laser_min_ao, max_val=self.laser_max_ao
-            )
-        except DaqError as e:
-            logger.debug(f"{str(self)} error:, {e}, {e.error_type}, {e.error_code}")
-            print(f"{str(self)} error:, {e}, {e.error_type}, {e.error_code}")
-
     def set_power(self, laser_intensity: float) -> None:
->>>>>>> f80592e2
-        """Sets the laser power.
+        """Sets the analog laser power.
 
         Parameters
         ----------
@@ -229,7 +196,6 @@
 
     def turn_on(self) -> None:
         """Turns on the laser."""
-        # set ao power
         self.set_power(self._current_intensity)
 
         if self.laser_do_task is None:
