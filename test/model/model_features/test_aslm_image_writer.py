<<<<<<< HEAD
from cmath import pi
from imp import acquire_lock
from operator import inv
=======
>>>>>>> d89da497
from aslm.model.model_features.aslm_image_writer import ImageWriter
from aslm.model.dummy_model import get_dummy_model
import numpy as np


class TestImageWriter:
        

    def test_zarr_byslice(self):


        '''
        This function will create a simulated 3D data set that is in the shape of a capital F. The pixel size can be set to any desired size
        for testing.
        Numpy linspace and meshgrid are used to create the F shape. A boolean constraint is set to create the shape directly.
        The rest of the setup comes from setting the amount of zslices, channels and the duration of the acquisition. 
        A fake frame is list is created that is tied to a fake acquisition list of 'frames' just like the camera would provide.
        The data buffer for the dummy model is set, ImageWriter is instantiated for access to saving functions.
        Then the copy_to_zarr funciton is called with the list of frame ids.
        The final check is to loop thru each frame and do a check to see if they all equal the original letter F we gave at
        the beginning. 
        A fail message will appear upon failure of test ie one of the frames did not match
        '''
        
        # Test Setup
        dummy_model = get_dummy_model()
        pix_size = 2048
        dummy_model.experiment.CameraParameters['x_pixels'] = pix_size
        dummy_model.experiment.CameraParameters['y_pixels'] = pix_size
        dummy_model.experiment.MicroscopeState['stack_cycling_mode'] = 'per_z'
        x = np.linspace(0,1,pix_size)
        X, Y = np.meshgrid(x,x)
        f_shape = (X < 0.2) | ((Y > 0.4) & (Y < 0.6) & (X < 0.6)) | ((Y < 0.2) & (X < 0.8)) #2D numpy array
        rot_f = np.rot90(f_shape, 1, (1,0))
        inverted_f = np.rot90(f_shape, 2, (1,0))
        num_of_slices = dummy_model.experiment.MicroscopeState['number_z_steps'] = 4 
        # Creating dummy channels
        dummy_model.experiment.MicroscopeState['channels'] = {'channel_2': {'is_selected' : True}, 'channel_3': {'is_selected' : True}, 'channel_4':{'is_selected' : True}}
        num_of_chans = len(dummy_model.experiment.MicroscopeState['channels'].keys()) 
        duration = 3 
        
        acq = []
        frame_ids = []
        total_time = num_of_slices * num_of_chans * duration
        # Create frame id list with the f_shape with amount of frames for acquisition should be 36 based  on above
        for i in range(total_time):
            cycle = i % num_of_chans
            if cycle == 0:
                acq.append(f_shape)
            elif cycle == 1:
                acq.append(rot_f)
            elif cycle == 2:
                acq.append(inverted_f)
            frame_ids.append(i)

        # Set data buffer with fake frame list
        dummy_model.data_buffer = acq 

        slicetest = ImageWriter(dummy_model) # creating class to run func

        # End of Setup

        zarr = slicetest.copy_to_zarr(frame_ids) # Running function to test

        # Checking results of function
        # Loop thru zarr array and check that all frames are still equal to what was put in
        same = True
        for time in range(duration):
            for slice in range(num_of_slices):
                for chans in range(num_of_chans):
                    if chans == 0:
                        shape = f_shape
                    elif chans == 1:
                        shape = rot_f
                    elif chans == 2:
                        shape = inverted_f
                    if np.array_equal(zarr[:, :, slice, chans, time], shape) == False:
                        same = False


        # Test will fail if an image is not the same
        assert same, "Test failed because array was not equal to what was given"


    def test_zarr_bystack(self):

        # Test Setup
        dummy_model = get_dummy_model()
        # Creating 3D simulated data in this case a 3D F shape
        pix_size = 10 #dummy_model.experiment.CameraParameters['x_pixels'] #10 
        dummy_model.experiment.CameraParameters['x_pixels'] = pix_size
        dummy_model.experiment.CameraParameters['y_pixels'] = pix_size
        dummy_model.experiment.MicroscopeState['stack_cycling_mode'] = 'per_stack'
        x = np.linspace(0,1,pix_size)
        X, Y = np.meshgrid(x,x)
        f_shape = (X < 0.2) | ((Y > 0.4) & (Y < 0.6) & (X < 0.6)) | ((Y < 0.2) & (X < 0.8)).astype(int) #2D numpy array
        rot_f = np.rot90(f_shape, 1, (1,0)).astype(int)
        inverted_f = np.rot90(f_shape, 2, (1,0)).astype(int)
        num_of_slices = dummy_model.experiment.MicroscopeState['number_z_steps'] = 4 
        # Creating dummy channels
        dummy_model.experiment.MicroscopeState['channels'] = {'channel_2': {'is_selected' : True}, 'channel_3': {'is_selected' : True}, 'channel_4':{'is_selected' : True}}
        num_of_chans = len(dummy_model.experiment.MicroscopeState['channels'].keys()) 
        duration = 3 
        
        acq = []
        frame_ids = []
        total_time = num_of_slices * num_of_chans * duration
        # Create frame id list with the f_shape with amount of frames for acquisition should be 36 based  on above
        c = 0
        for i in range(total_time):
            s = i % num_of_slices
            if c == 0:
                acq.append(f_shape)
            if c == 1:
                acq.append(rot_f)
            if c == 2:
                acq.append(inverted_f)
            if c == num_of_chans - 1 and s == num_of_slices - 1:
                c = 0
            elif s == num_of_slices - 1:
                c += 1
            
            frame_ids.append(i)

        for frame in range(len(acq)):
            print("Frame ID: ", frame + 1)
            print(acq[frame])
            print()

        # Set data buffer with fake frame list
        dummy_model.data_buffer = acq 

        stacktest = ImageWriter(dummy_model) # creating class to run func

        zarr = stacktest.copy_to_zarr(frame_ids) # Function being tested

        # Checking results of function
        # Loop thru zarr array and check that all frames are still equal to what was put in
        same = True
        for time in range(duration):
            for chans in range(num_of_chans):
                for slice in range(num_of_slices):
                    if chans == 0:
                        shape = f_shape
                    elif chans == 1:
                        shape = rot_f
                    elif chans == 2:
                        shape = inverted_f
                    if np.array_equal(zarr[:, :, slice, chans, time], shape) == False:
                        same = False
                        print("Same? ", same)
                        print("Time, Channel, Slice: ", time, chans, slice)
                        print("Shape expected: \n", shape.astype(int))
                        print("Actual shape: \n", zarr[:, :, slice, chans, time])


        
        print(zarr.info)
        
        # Test will fail if an image is not the same
        assert same, "Test failed because array was not equal to what was given"
<|MERGE_RESOLUTION|>--- conflicted
+++ resolved
@@ -1,9 +1,3 @@
-<<<<<<< HEAD
-from cmath import pi
-from imp import acquire_lock
-from operator import inv
-=======
->>>>>>> d89da497
 from aslm.model.model_features.aslm_image_writer import ImageWriter
 from aslm.model.dummy_model import get_dummy_model
 import numpy as np
